#include <algorithm>
#include <array>
#include <getopt.h>
#include <fstream>
#include <functional>
#include <iomanip>
#include <signal.h>
#include <string.h>
#include <vector>

#include "champsim_constants.h"
#include "dram_controller.h"
#include "ooo_cpu.h"
#include "operable.h"
#include "vmem.h"
#include "tracereader.h"

<<<<<<< HEAD
uint8_t warmup_complete[NUM_CPUS], 
        simulation_complete[NUM_CPUS], 
=======
#define DRAM_SIZE (DRAM_CHANNELS*DRAM_RANKS*DRAM_BANKS*DRAM_ROWS*DRAM_ROW_SIZE/1024)

uint8_t warmup_complete[NUM_CPUS] = {},
        simulation_complete[NUM_CPUS] = {},
>>>>>>> 179fcc5c
        all_warmup_complete = 0, 
        all_simulation_complete = 0,
        MAX_INSTR_DESTINATIONS = NUM_INSTR_DESTINATIONS,
        knob_cloudsuite = 0,
        knob_low_bandwidth = 0;

uint64_t warmup_instructions     = 1000000,
         simulation_instructions = 10000000,
         champsim_seed;

time_t start_time;

extern CACHE LLC;
extern MEMORY_CONTROLLER DRAM;
extern VirtualMemory vmem;
extern std::array<O3_CPU*, NUM_CPUS> ooo_cpu;
extern std::array<champsim::operable*, 7*NUM_CPUS+2> operables;

std::vector<tracereader*> traces;

void record_roi_stats(uint32_t cpu, CACHE *cache)
{
    for (uint32_t i=0; i<NUM_TYPES; i++) {
        cache->roi_access[cpu][i] = cache->sim_access[cpu][i];
        cache->roi_hit[cpu][i] = cache->sim_hit[cpu][i];
        cache->roi_miss[cpu][i] = cache->sim_miss[cpu][i];
    }
}

void print_roi_stats(uint32_t cpu, CACHE *cache)
{
    uint64_t TOTAL_ACCESS = 0, TOTAL_HIT = 0, TOTAL_MISS = 0;

    for (uint32_t i=0; i<NUM_TYPES; i++) {
        TOTAL_ACCESS += cache->roi_access[cpu][i];
        TOTAL_HIT += cache->roi_hit[cpu][i];
        TOTAL_MISS += cache->roi_miss[cpu][i];
    }

    cout << cache->NAME;
    cout << " TOTAL     ACCESS: " << setw(10) << TOTAL_ACCESS << "  HIT: " << setw(10) << TOTAL_HIT << "  MISS: " << setw(10) << TOTAL_MISS << endl;

    cout << cache->NAME;
    cout << " LOAD      ACCESS: " << setw(10) << cache->roi_access[cpu][0] << "  HIT: " << setw(10) << cache->roi_hit[cpu][0] << "  MISS: " << setw(10) << cache->roi_miss[cpu][0] << endl;

    cout << cache->NAME;
    cout << " RFO       ACCESS: " << setw(10) << cache->roi_access[cpu][1] << "  HIT: " << setw(10) << cache->roi_hit[cpu][1] << "  MISS: " << setw(10) << cache->roi_miss[cpu][1] << endl;

    cout << cache->NAME;
    cout << " PREFETCH  ACCESS: " << setw(10) << cache->roi_access[cpu][2] << "  HIT: " << setw(10) << cache->roi_hit[cpu][2] << "  MISS: " << setw(10) << cache->roi_miss[cpu][2] << endl;

    cout << cache->NAME;
    cout << " WRITEBACK ACCESS: " << setw(10) << cache->roi_access[cpu][3] << "  HIT: " << setw(10) << cache->roi_hit[cpu][3] << "  MISS: " << setw(10) << cache->roi_miss[cpu][3] << endl;

	cout << cache->NAME;
    cout << " TRANSLATION ACCESS: " << setw(10) << cache->roi_access[cpu][4] << "  HIT: " << setw(10) << cache->roi_hit[cpu][4] << "  MISS: " << setw(10) << cache->roi_miss[cpu][4] << endl;


    cout << cache->NAME;
    cout << " PREFETCH  REQUESTED: " << setw(10) << cache->pf_requested << "  ISSUED: " << setw(10) << cache->pf_issued;
    cout << "  USEFUL: " << setw(10) << cache->pf_useful << "  USELESS: " << setw(10) << cache->pf_useless << endl;

    cout << cache->NAME;
    cout << " AVERAGE MISS LATENCY: " << (1.0*(cache->total_miss_latency))/TOTAL_MISS << " cycles" << endl;
    //cout << " AVERAGE MISS LATENCY: " << (cache->total_miss_latency)/TOTAL_MISS << " cycles " << cache->total_miss_latency << "/" << TOTAL_MISS<< endl;
}

void print_sim_stats(uint32_t cpu, CACHE *cache)
{
    uint64_t TOTAL_ACCESS = 0, TOTAL_HIT = 0, TOTAL_MISS = 0;

    for (uint32_t i=0; i<NUM_TYPES; i++) {
        TOTAL_ACCESS += cache->sim_access[cpu][i];
        TOTAL_HIT += cache->sim_hit[cpu][i];
        TOTAL_MISS += cache->sim_miss[cpu][i];
    }

    cout << cache->NAME;
    cout << " TOTAL     ACCESS: " << setw(10) << TOTAL_ACCESS << "  HIT: " << setw(10) << TOTAL_HIT << "  MISS: " << setw(10) << TOTAL_MISS << endl;

    cout << cache->NAME;
    cout << " LOAD      ACCESS: " << setw(10) << cache->sim_access[cpu][0] << "  HIT: " << setw(10) << cache->sim_hit[cpu][0] << "  MISS: " << setw(10) << cache->sim_miss[cpu][0] << endl;

    cout << cache->NAME;
    cout << " RFO       ACCESS: " << setw(10) << cache->sim_access[cpu][1] << "  HIT: " << setw(10) << cache->sim_hit[cpu][1] << "  MISS: " << setw(10) << cache->sim_miss[cpu][1] << endl;

    cout << cache->NAME;
    cout << " PREFETCH  ACCESS: " << setw(10) << cache->sim_access[cpu][2] << "  HIT: " << setw(10) << cache->sim_hit[cpu][2] << "  MISS: " << setw(10) << cache->sim_miss[cpu][2] << endl;

    cout << cache->NAME;
    cout << " WRITEBACK ACCESS: " << setw(10) << cache->sim_access[cpu][3] << "  HIT: " << setw(10) << cache->sim_hit[cpu][3] << "  MISS: " << setw(10) << cache->sim_miss[cpu][3] << endl;
}

void print_branch_stats()
{
    for (uint32_t i=0; i<NUM_CPUS; i++) {
        cout << endl << "CPU " << i << " Branch Prediction Accuracy: ";
        cout << (100.0*(ooo_cpu[i]->num_branch - ooo_cpu[i]->branch_mispredictions)) / ooo_cpu[i]->num_branch;
        cout << "% MPKI: " << (1000.0*ooo_cpu[i]->branch_mispredictions)/(ooo_cpu[i]->num_retired - warmup_instructions);
	cout << " Average ROB Occupancy at Mispredict: " << (1.0*ooo_cpu[i]->total_rob_occupancy_at_branch_mispredict)/ooo_cpu[i]->branch_mispredictions << endl;

	/*
	cout << "Branch types" << endl;
	cout << "NOT_BRANCH: " << ooo_cpu[i]->total_branch_types[0] << " " << (100.0*ooo_cpu[i]->total_branch_types[0])/(ooo_cpu[i]->num_retired - ooo_cpu[i]->begin_sim_instr) << "%" << endl;
	cout << "BRANCH_DIRECT_JUMP: " << ooo_cpu[i]->total_branch_types[1] << " " << (100.0*ooo_cpu[i]->total_branch_types[1])/(ooo_cpu[i]->num_retired - ooo_cpu[i]->begin_sim_instr) << "%" << endl;
	cout << "BRANCH_INDIRECT: " << ooo_cpu[i]->total_branch_types[2] << " " << (100.0*ooo_cpu[i]->total_branch_types[2])/(ooo_cpu[i]->num_retired - ooo_cpu[i]->begin_sim_instr) << "%" << endl;
	cout << "BRANCH_CONDITIONAL: " << ooo_cpu[i]->total_branch_types[3] << " " << (100.0*ooo_cpu[i]->total_branch_types[3])/(ooo_cpu[i]->num_retired - ooo_cpu[i]->begin_sim_instr) << "%" << endl;
	cout << "BRANCH_DIRECT_CALL: " << ooo_cpu[i]->total_branch_types[4] << " " << (100.0*ooo_cpu[i]->total_branch_types[4])/(ooo_cpu[i]->num_retired - ooo_cpu[i]->begin_sim_instr) << "%" << endl;
	cout << "BRANCH_INDIRECT_CALL: " << ooo_cpu[i]->total_branch_types[5] << " " << (100.0*ooo_cpu[i]->total_branch_types[5])/(ooo_cpu[i]->num_retired - ooo_cpu[i]->begin_sim_instr) << "%" << endl;
	cout << "BRANCH_RETURN: " << ooo_cpu[i]->total_branch_types[6] << " " << (100.0*ooo_cpu[i]->total_branch_types[6])/(ooo_cpu[i]->num_retired - ooo_cpu[i]->begin_sim_instr) << "%" << endl;
	cout << "BRANCH_OTHER: " << ooo_cpu[i]->total_branch_types[7] << " " << (100.0*ooo_cpu[i]->total_branch_types[7])/(ooo_cpu[i]->num_retired - ooo_cpu[i]->begin_sim_instr) << "%" << endl << endl;
	*/

	cout << "Branch type MPKI" << endl;
	cout << "BRANCH_DIRECT_JUMP: " << (1000.0*ooo_cpu[i]->branch_type_misses[1]/(ooo_cpu[i]->num_retired - ooo_cpu[i]->begin_sim_instr)) << endl;
	cout << "BRANCH_INDIRECT: " << (1000.0*ooo_cpu[i]->branch_type_misses[2]/(ooo_cpu[i]->num_retired - ooo_cpu[i]->begin_sim_instr)) << endl;
	cout << "BRANCH_CONDITIONAL: " << (1000.0*ooo_cpu[i]->branch_type_misses[3]/(ooo_cpu[i]->num_retired - ooo_cpu[i]->begin_sim_instr)) << endl;
	cout << "BRANCH_DIRECT_CALL: " << (1000.0*ooo_cpu[i]->branch_type_misses[4]/(ooo_cpu[i]->num_retired - ooo_cpu[i]->begin_sim_instr)) << endl;
	cout << "BRANCH_INDIRECT_CALL: " << (1000.0*ooo_cpu[i]->branch_type_misses[5]/(ooo_cpu[i]->num_retired - ooo_cpu[i]->begin_sim_instr)) << endl;
	cout << "BRANCH_RETURN: " << (1000.0*ooo_cpu[i]->branch_type_misses[6]/(ooo_cpu[i]->num_retired - ooo_cpu[i]->begin_sim_instr)) << endl << endl;
    }
}

void print_dram_stats()
{
    uint64_t total_congested_cycle = 0;
    uint64_t total_congested_count = 0;
    for (uint32_t i=0; i<DRAM_CHANNELS; i++)
    {
        total_congested_cycle += DRAM.channels[i].dbus_cycle_congested;
        total_congested_count += DRAM.channels[i].dbus_count_congested;
    }

    std::cout << std::endl;
    std::cout << "DRAM Statistics" << std::endl;
    for (uint32_t i=0; i<DRAM_CHANNELS; i++) {
        std::cout << " CHANNEL " << i << std::endl;
        std::cout << " RQ ROW_BUFFER_HIT: " << std::setw(10) << DRAM.channels[i].RQ_ROW_BUFFER_HIT << "  ROW_BUFFER_MISS: " << std::setw(10) << DRAM.channels[i].RQ_ROW_BUFFER_MISS << std::endl;
        std::cout << " DBUS_CONGESTED: " << std::setw(10) << total_congested_count << std::endl;
        std::cout << " WQ ROW_BUFFER_HIT: " << std::setw(10) << DRAM.channels[i].WQ_ROW_BUFFER_HIT << "  ROW_BUFFER_MISS: " << std::setw(10) << DRAM.channels[i].WQ_ROW_BUFFER_MISS;
        std::cout << "  FULL: " << setw(10) << DRAM.channels[i].WQ_FULL << std::endl;
        std::cout << std::endl;
    }

    if (total_congested_count)
        cout << " AVG_CONGESTED_CYCLE: " << ((double)total_congested_cycle / total_congested_count) << endl;
    else
        cout << " AVG_CONGESTED_CYCLE: -" << endl;
}

void reset_cache_stats(uint32_t cpu, CACHE *cache)
{
    for (uint32_t i=0; i<NUM_TYPES; i++) {
        cache->sim_access[cpu][i] = 0;
        cache->sim_hit[cpu][i] = 0;
        cache->sim_miss[cpu][i] = 0;
    }

    cache->pf_requested = 0;
    cache->pf_issued = 0;
    cache->pf_useful = 0;
    cache->pf_useless = 0;
    cache->pf_fill = 0;


    cache->total_miss_latency = 0;

    cache->RQ_ACCESS = 0;
    cache->RQ_MERGED = 0;
    cache->RQ_TO_CACHE = 0;

    cache->WQ_ACCESS = 0;
    cache->WQ_MERGED = 0;
    cache->WQ_TO_CACHE = 0;
    cache->WQ_FORWARD = 0;
    cache->WQ_FULL = 0;
}

void finish_warmup()
{
    uint64_t elapsed_second = (uint64_t)(time(NULL) - start_time),
             elapsed_minute = elapsed_second / 60,
             elapsed_hour = elapsed_minute / 60;
    elapsed_minute -= elapsed_hour*60;
    elapsed_second -= (elapsed_hour*3600 + elapsed_minute*60);

    // reset core latency
    // note: since re-ordering he function calls in the main simulation loop, it's no longer necessary to add
    //       extra latency for scheduling and execution, unless you want these steps to take longer than 1 cycle.
    //PAGE_TABLE_LATENCY = 100;
    //SWAP_LATENCY = 100000;

    cout << endl;
    for (uint32_t i=0; i<NUM_CPUS; i++) {
        cout << "Warmup complete CPU " << i << " instructions: " << ooo_cpu[i]->num_retired << " cycles: " << ooo_cpu[i]->current_cycle;
        cout << " (Simulation time: " << elapsed_hour << " hr " << elapsed_minute << " min " << elapsed_second << " sec) " << endl;

        ooo_cpu[i]->begin_sim_cycle = ooo_cpu[i]->current_cycle; 
        ooo_cpu[i]->begin_sim_instr = ooo_cpu[i]->num_retired;

        // reset branch stats
        ooo_cpu[i]->num_branch = 0;
        ooo_cpu[i]->branch_mispredictions = 0;
	ooo_cpu[i]->total_rob_occupancy_at_branch_mispredict = 0;

	for(uint32_t j=0; j<8; j++)
	  {
	    ooo_cpu[i]->total_branch_types[j] = 0;
	    ooo_cpu[i]->branch_type_misses[j] = 0;
	  }
	
<<<<<<< HEAD
        reset_cache_stats(i, static_cast<CACHE*>(ooo_cpu[i]->L1I_bus.lower_level));
        reset_cache_stats(i, static_cast<CACHE*>(ooo_cpu[i]->L1D_bus.lower_level));
        reset_cache_stats(i, static_cast<CACHE*>(static_cast<CACHE*>(ooo_cpu[i]->L1D_bus.lower_level)->lower_level)); //L2C
=======
        reset_cache_stats(i, &ooo_cpu[i].L1I);
        reset_cache_stats(i, &ooo_cpu[i].L1D);
        reset_cache_stats(i, &ooo_cpu[i].L2C);

		reset_cache_stats(i, &ooo_cpu[i].ITLB);
		reset_cache_stats(i, &ooo_cpu[i].DTLB);
		reset_cache_stats(i, &ooo_cpu[i].STLB);

>>>>>>> 179fcc5c
        reset_cache_stats(i, &LLC);
    }
    cout << endl;

    // reset DRAM stats
    for (uint32_t i=0; i<DRAM_CHANNELS; i++) {
        DRAM.channels[i].WQ_ROW_BUFFER_HIT = 0;
        DRAM.channels[i].WQ_ROW_BUFFER_MISS = 0;
        DRAM.channels[i].RQ_ROW_BUFFER_HIT = 0;
        DRAM.channels[i].RQ_ROW_BUFFER_MISS = 0;
    }
}

void print_deadlock(uint32_t i)
{
    cout << "DEADLOCK! CPU " << i << " instr_id: " << ooo_cpu[i]->ROB.entry[ooo_cpu[i]->ROB.head].instr_id;
    cout << " translated: " << +ooo_cpu[i]->ROB.entry[ooo_cpu[i]->ROB.head].translated;
    cout << " fetched: " << +ooo_cpu[i]->ROB.entry[ooo_cpu[i]->ROB.head].fetched;
    cout << " scheduled: " << +ooo_cpu[i]->ROB.entry[ooo_cpu[i]->ROB.head].scheduled;
    cout << " executed: " << +ooo_cpu[i]->ROB.entry[ooo_cpu[i]->ROB.head].executed;
    cout << " is_memory: " << +ooo_cpu[i]->ROB.entry[ooo_cpu[i]->ROB.head].is_memory;
    cout << " event: " << ooo_cpu[i]->ROB.entry[ooo_cpu[i]->ROB.head].event_cycle;
    cout << " current: " << ooo_cpu[i]->current_cycle << endl;

    // print LQ entry
    cout << endl << "Load Queue Entry" << endl;
    for (uint32_t j=0; j<ooo_cpu[i]->LQ.SIZE; j++) {
        cout << "[LQ] entry: " << j << " instr_id: " << ooo_cpu[i]->LQ.entry[j].instr_id << " address: " << hex << ooo_cpu[i]->LQ.entry[j].physical_address << dec << " translated: " << +ooo_cpu[i]->LQ.entry[j].translated << " fetched: " << +ooo_cpu[i]->LQ.entry[i].fetched << endl;
    }

    // print SQ entry
    cout << endl << "Store Queue Entry" << endl;
    for (uint32_t j=0; j<ooo_cpu[i]->SQ.SIZE; j++) {
        cout << "[SQ] entry: " << j << " instr_id: " << ooo_cpu[i]->SQ.entry[j].instr_id << " address: " << hex << ooo_cpu[i]->SQ.entry[j].physical_address << dec << " translated: " << +ooo_cpu[i]->SQ.entry[j].translated << " fetched: " << +ooo_cpu[i]->SQ.entry[i].fetched << endl;
    }

    // print L1D MSHR entry
    std::cout << std::endl << "L1D MSHR Entry" << std::endl;
    std::size_t j = 0;
    for (PACKET &entry : static_cast<CACHE*>(ooo_cpu[i]->L1D_bus.lower_level)->MSHR) {
        std::cout << "[L1D MSHR] entry: " << j << " instr_id: " << entry.instr_id;
        std::cout << " address: " << std::hex << entry.address << " full_addr: " << entry.full_addr << std::dec << " type: " << +entry.type;
        std::cout << " fill_level: " << entry.fill_level << " event_cycle: " << entry.event_cycle << std::endl;
        ++j;
    }

    assert(0);
}

void signal_handler(int signal) 
{
	cout << "Caught signal: " << signal << endl;
	exit(1);
}

void cpu_l1i_prefetcher_cache_operate(uint32_t cpu_num, uint64_t v_addr, uint8_t cache_hit, uint8_t prefetch_hit)
{
  ooo_cpu[cpu_num]->l1i_prefetcher_cache_operate(v_addr, cache_hit, prefetch_hit);
}

void cpu_l1i_prefetcher_cache_fill(uint32_t cpu_num, uint64_t addr, uint32_t set, uint32_t way, uint8_t prefetch, uint64_t evicted_addr)
{
  ooo_cpu[cpu_num]->l1i_prefetcher_cache_fill(addr, set, way, prefetch, evicted_addr);
}

int main(int argc, char** argv)
{
	// interrupt signal hanlder
	struct sigaction sigIntHandler;
	sigIntHandler.sa_handler = signal_handler;
	sigemptyset(&sigIntHandler.sa_mask);
	sigIntHandler.sa_flags = 0;
	sigaction(SIGINT, &sigIntHandler, NULL);

    cout << endl << "*** ChampSim Multicore Out-of-Order Simulator ***" << endl << endl;

    // initialize knobs
    uint8_t show_heartbeat = 1;

    uint32_t seed_number = 0;

    // check to see if knobs changed using getopt_long()
    int c;
    while (1) {
        static struct option long_options[] =
        {
            {"warmup_instructions", required_argument, 0, 'w'},
            {"simulation_instructions", required_argument, 0, 'i'},
            {"hide_heartbeat", no_argument, 0, 'h'},
            {"cloudsuite", no_argument, 0, 'c'},
            {"traces",  no_argument, 0, 't'},
            {0, 0, 0, 0}      
        };

        int option_index = 0;

        c = getopt_long_only(argc, argv, "wihsb", long_options, &option_index);

        // no more option characters
        if (c == -1)
            break;

        int traces_encountered = 0;

        switch(c) {
            case 'w':
                warmup_instructions = atol(optarg);
                break;
            case 'i':
                simulation_instructions = atol(optarg);
                break;
            case 'h':
                show_heartbeat = 0;
                break;
            case 'c':
                knob_cloudsuite = 1;
                MAX_INSTR_DESTINATIONS = NUM_INSTR_DESTINATIONS_SPARC;
                break;
            case 't':
                traces_encountered = 1;
                break;
            default:
                abort();
        }

        if (traces_encountered == 1)
            break;
    }

    // consequences of knobs
    cout << "Warmup Instructions: " << warmup_instructions << endl;
    cout << "Simulation Instructions: " << simulation_instructions << endl;
    //cout << "Scramble Loads: " << (knob_scramble_loads ? "ture" : "false") << endl;
    cout << "Number of CPUs: " << NUM_CPUS << endl;
<<<<<<< HEAD
    cout << "LLC sets: " << LLC.NUM_SET << endl;
    cout << "LLC ways: " << LLC.NUM_WAY << endl;
    std::cout << "Off-chip DRAM Size: " << (DRAM_CHANNELS*DRAM_RANKS*DRAM_BANKS*DRAM_ROWS*DRAM_ROW_SIZE/1024) << " MB Channels: " << DRAM_CHANNELS << " Width: " << 8*DRAM_CHANNEL_WIDTH << "-bit Data Rate: " << DRAM_IO_FREQ << " MT/s" << std::endl;
=======
    cout << "LLC sets: " << LLC_SET << endl;
    cout << "LLC ways: " << LLC_WAY << endl;

    printf("Off-chip DRAM Size: %u MB Channels: %u Width: %u-bit Data Rate: %u MT/s\n",
            DRAM_SIZE, DRAM_CHANNELS, 8*DRAM_CHANNEL_WIDTH, DRAM_IO_FREQ);
>>>>>>> 179fcc5c

    // end consequence of knobs

    // search through the argv for "-traces"
    int found_traces = 0;
    std::cout << std::endl;
    for (int i=0; i<argc; i++) {
        if (found_traces)
        {
            std::cout << "CPU " << traces.size() << " runs " << argv[i] << std::endl;

            traces.push_back(get_tracereader(argv[i], i, knob_cloudsuite));

            char *pch[100];
            int count_str = 0;
            pch[0] = strtok (argv[i], " /,.-");
            while (pch[count_str] != NULL) {
                //printf ("%s %d\n", pch[count_str], count_str);
                count_str++;
                pch[count_str] = strtok (NULL, " /,.-");
            }

            //printf("max count_str: %d\n", count_str);
            //printf("application: %s\n", pch[count_str-3]);

            int j = 0;
            while (pch[count_str-3][j] != '\0') {
                seed_number += pch[count_str-3][j];
                //printf("%c %d %d\n", pch[count_str-3][j], j, seed_number);
                j++;
            }

            if (traces.size() > NUM_CPUS) {
                printf("\n*** Too many traces for the configured number of cores ***\n\n");
                assert(0);
            }
        }
        else if(strcmp(argv[i],"-traces") == 0) {
            found_traces = 1;
        }
    }

    if (traces.size() != NUM_CPUS) {
        printf("\n*** Not enough traces for the configured number of cores ***\n\n");
        assert(0);
    }
    // end trace file setup

    srand(seed_number);
    champsim_seed = seed_number;

    for (int i=0; i<NUM_CPUS; i++) {
<<<<<<< HEAD
        static_cast<CACHE*>(ooo_cpu.at(i)->L1I_bus.lower_level)->l1i_prefetcher_cache_operate = cpu_l1i_prefetcher_cache_operate;
        static_cast<CACHE*>(ooo_cpu.at(i)->L1I_bus.lower_level)->l1i_prefetcher_cache_fill = cpu_l1i_prefetcher_cache_fill;

        // OFF-CHIP DRAM
        for (uint32_t i=0; i<DRAM_CHANNELS; i++) {
            DRAM.RQ[i].is_RQ = 1;
            DRAM.WQ[i].is_WQ = 1;
        }

        warmup_complete[i] = 0;
        //all_warmup_complete = NUM_CPUS;
        simulation_complete[i] = 0;
=======
        ooo_cpu.emplace_back(i, warmup_instructions, simulation_instructions);
        ooo_cpu.at(i).L1I.l1i_prefetcher_cache_operate = cpu_l1i_prefetcher_cache_operate;
        ooo_cpu.at(i).L1I.l1i_prefetcher_cache_fill = cpu_l1i_prefetcher_cache_fill;
        ooo_cpu.at(i).L2C.lower_level = &LLC;

        current_core_cycle[i] = 0;
>>>>>>> 179fcc5c
    }

    // SHARED CACHE
    LLC.cache_type = IS_LLC;
    LLC.fill_level = FILL_LLC;
<<<<<<< HEAD
=======
    LLC.lower_level = &DRAM;
>>>>>>> 179fcc5c

    using namespace std::placeholders;
    LLC.find_victim = std::bind(&CACHE::llc_find_victim, &LLC, _1, _2, _3, _4, _5, _6, _7);
    LLC.update_replacement_state = std::bind(&CACHE::llc_update_replacement_state, &LLC, _1, _2, _3, _4, _5, _6, _7, _8);
    LLC.replacement_final_stats = std::bind(&CACHE::lru_final_stats, &LLC);

    LLC.llc_initialize_replacement();
    LLC.llc_prefetcher_initialize();

    // simulation entry point
    start_time = time(NULL);
    while (std::any_of(std::begin(simulation_complete), std::end(simulation_complete), std::logical_not<uint8_t>())) {

        uint64_t elapsed_second = (uint64_t)(time(NULL) - start_time),
                 elapsed_minute = elapsed_second / 60,
                 elapsed_hour = elapsed_minute / 60;
        elapsed_minute -= elapsed_hour*60;
        elapsed_second -= (elapsed_hour*3600 + elapsed_minute*60);

        for (auto op : operables)
        {
            op->_operate();
        }
        std::sort(std::begin(operables), std::end(operables), champsim::by_next_operate());

        for (std::size_t i = 0; i < ooo_cpu.size(); ++i)
        {
            // read from trace
            while (ooo_cpu[i]->fetch_stall == 0 && ooo_cpu[i]->instrs_to_read_this_cycle > 0)
            {
                ooo_cpu[i]->init_instruction(traces[i]->get());
            }

            // heartbeat information
            if (show_heartbeat && (ooo_cpu[i]->num_retired >= ooo_cpu[i]->next_print_instruction)) {
                float cumulative_ipc;
                if (warmup_complete[i])
                    cumulative_ipc = (1.0*(ooo_cpu[i]->num_retired - ooo_cpu[i]->begin_sim_instr)) / (ooo_cpu[i]->current_cycle - ooo_cpu[i]->begin_sim_cycle);
                else
                    cumulative_ipc = (1.0*ooo_cpu[i]->num_retired) / ooo_cpu[i]->current_cycle;
                float heartbeat_ipc = (1.0*ooo_cpu[i]->num_retired - ooo_cpu[i]->last_sim_instr) / (ooo_cpu[i]->current_cycle - ooo_cpu[i]->last_sim_cycle);

                cout << "Heartbeat CPU " << i << " instructions: " << ooo_cpu[i]->num_retired << " cycles: " << ooo_cpu[i]->current_cycle;
                cout << " heartbeat IPC: " << heartbeat_ipc << " cumulative IPC: " << cumulative_ipc; 
                cout << " (Simulation time: " << elapsed_hour << " hr " << elapsed_minute << " min " << elapsed_second << " sec) " << endl;
                ooo_cpu[i]->next_print_instruction += STAT_PRINTING_PERIOD;

                ooo_cpu[i]->last_sim_instr = ooo_cpu[i]->num_retired;
                ooo_cpu[i]->last_sim_cycle = ooo_cpu[i]->current_cycle;
            }

            // check for warmup
            // warmup complete
            if ((warmup_complete[i] == 0) && (ooo_cpu[i]->num_retired > warmup_instructions)) {
                warmup_complete[i] = 1;
                all_warmup_complete++;
            }
            if (all_warmup_complete == NUM_CPUS) { // this part is called only once when all cores are warmed up
                all_warmup_complete++;
                finish_warmup();
            }

            // simulation complete
            if ((all_warmup_complete > NUM_CPUS) && (simulation_complete[i] == 0) && (ooo_cpu[i]->num_retired >= (ooo_cpu[i]->begin_sim_instr + simulation_instructions))) {
                simulation_complete[i] = 1;
                ooo_cpu[i]->finish_sim_instr = ooo_cpu[i]->num_retired - ooo_cpu[i]->begin_sim_instr;
                ooo_cpu[i]->finish_sim_cycle = ooo_cpu[i]->current_cycle - ooo_cpu[i]->begin_sim_cycle;

                cout << "Finished CPU " << i << " instructions: " << ooo_cpu[i]->finish_sim_instr << " cycles: " << ooo_cpu[i]->finish_sim_cycle;
                cout << " cumulative IPC: " << ((float) ooo_cpu[i]->finish_sim_instr / ooo_cpu[i]->finish_sim_cycle);
                cout << " (Simulation time: " << elapsed_hour << " hr " << elapsed_minute << " min " << elapsed_second << " sec) " << endl;

                record_roi_stats(i, static_cast<CACHE*>(ooo_cpu[i]->L1D_bus.lower_level));
                record_roi_stats(i, static_cast<CACHE*>(ooo_cpu[i]->L1I_bus.lower_level));
                record_roi_stats(i, static_cast<CACHE*>(static_cast<CACHE*>(ooo_cpu[i]->L1D_bus.lower_level)->lower_level));
                record_roi_stats(i, &LLC);
<<<<<<< HEAD
=======

				record_roi_stats(i, &ooo_cpu[i].ITLB);
				record_roi_stats(i, &ooo_cpu[i].DTLB);
				record_roi_stats(i, &ooo_cpu[i].STLB);
                all_simulation_complete++;
>>>>>>> 179fcc5c
            }
        }
    }

    uint64_t elapsed_second = (uint64_t)(time(NULL) - start_time),
             elapsed_minute = elapsed_second / 60,
             elapsed_hour = elapsed_minute / 60;
    elapsed_minute -= elapsed_hour*60;
    elapsed_second -= (elapsed_hour*3600 + elapsed_minute*60);
    
    cout << endl << "ChampSim completed all CPUs" << endl;
    if (NUM_CPUS > 1) {
        cout << endl << "Total Simulation Statistics (not including warmup)" << endl;
        for (uint32_t i=0; i<NUM_CPUS; i++) {
            cout << endl << "CPU " << i << " cumulative IPC: " << (float) (ooo_cpu[i]->num_retired - ooo_cpu[i]->begin_sim_instr) / (ooo_cpu[i]->current_cycle - ooo_cpu[i]->begin_sim_cycle); 
            cout << " instructions: " << ooo_cpu[i]->num_retired - ooo_cpu[i]->begin_sim_instr << " cycles: " << ooo_cpu[i]->current_cycle - ooo_cpu[i]->begin_sim_cycle << endl;
#ifndef CRC2_COMPILE
            print_sim_stats(i, static_cast<CACHE*>(ooo_cpu[i]->L1D_bus.lower_level));
            print_sim_stats(i, static_cast<CACHE*>(ooo_cpu[i]->L1I_bus.lower_level));
            print_sim_stats(i, static_cast<CACHE*>(static_cast<CACHE*>(ooo_cpu[i]->L1D_bus.lower_level)->lower_level));
	    ooo_cpu[i]->l1i_prefetcher_final_stats();
            static_cast<CACHE*>(ooo_cpu[i]->L1D_bus.lower_level)->l1d_prefetcher_final_stats();
	    static_cast<CACHE*>(static_cast<CACHE*>(ooo_cpu[i]->L1D_bus.lower_level)->lower_level)->l2c_prefetcher_final_stats();
#endif
            print_sim_stats(i, &LLC);
        }
        LLC.llc_prefetcher_final_stats();
    }

    cout << endl << "Region of Interest Statistics" << endl;
    for (uint32_t i=0; i<NUM_CPUS; i++) {
        cout << endl << "CPU " << i << " cumulative IPC: " << ((float) ooo_cpu[i]->finish_sim_instr / ooo_cpu[i]->finish_sim_cycle); 
        cout << " instructions: " << ooo_cpu[i]->finish_sim_instr << " cycles: " << ooo_cpu[i]->finish_sim_cycle << endl;
#ifndef CRC2_COMPILE
<<<<<<< HEAD
        print_roi_stats(i, static_cast<CACHE*>(ooo_cpu[i]->L1D_bus.lower_level));
        print_roi_stats(i, static_cast<CACHE*>(ooo_cpu[i]->L1I_bus.lower_level));
        print_roi_stats(i, static_cast<CACHE*>(static_cast<CACHE*>(ooo_cpu[i]->L1D_bus.lower_level)->lower_level));
=======
        print_roi_stats(i, &ooo_cpu[i].L1D);
        print_roi_stats(i, &ooo_cpu[i].L1I);
        print_roi_stats(i, &ooo_cpu[i].L2C);

		print_roi_stats(i, &ooo_cpu[i].ITLB);
		print_roi_stats(i, &ooo_cpu[i].DTLB);
		print_roi_stats(i, &ooo_cpu[i].STLB);
>>>>>>> 179fcc5c
#endif
        print_roi_stats(i, &LLC);
        //cout << "Major fault: " << major_fault[i] << " Minor fault: " << minor_fault[i] << endl;
    }

    for (uint32_t i=0; i<NUM_CPUS; i++) {
        ooo_cpu[i]->l1i_prefetcher_final_stats();
        static_cast<CACHE*>(ooo_cpu[i]->L1D_bus.lower_level)->l1d_prefetcher_final_stats();
        static_cast<CACHE*>(static_cast<CACHE*>(ooo_cpu[i]->L1D_bus.lower_level)->lower_level)->l2c_prefetcher_final_stats();
    }

    LLC.llc_prefetcher_final_stats();

#ifndef CRC2_COMPILE
    LLC.llc_replacement_final_stats();
    print_dram_stats();
    print_branch_stats();
#endif

    return 0;
}<|MERGE_RESOLUTION|>--- conflicted
+++ resolved
@@ -15,15 +15,8 @@
 #include "vmem.h"
 #include "tracereader.h"
 
-<<<<<<< HEAD
-uint8_t warmup_complete[NUM_CPUS], 
-        simulation_complete[NUM_CPUS], 
-=======
-#define DRAM_SIZE (DRAM_CHANNELS*DRAM_RANKS*DRAM_BANKS*DRAM_ROWS*DRAM_ROW_SIZE/1024)
-
 uint8_t warmup_complete[NUM_CPUS] = {},
         simulation_complete[NUM_CPUS] = {},
->>>>>>> 179fcc5c
         all_warmup_complete = 0, 
         all_simulation_complete = 0,
         MAX_INSTR_DESTINATIONS = NUM_INSTR_DESTINATIONS,
@@ -235,20 +228,13 @@
 	    ooo_cpu[i]->branch_type_misses[j] = 0;
 	  }
 	
-<<<<<<< HEAD
         reset_cache_stats(i, static_cast<CACHE*>(ooo_cpu[i]->L1I_bus.lower_level));
         reset_cache_stats(i, static_cast<CACHE*>(ooo_cpu[i]->L1D_bus.lower_level));
         reset_cache_stats(i, static_cast<CACHE*>(static_cast<CACHE*>(ooo_cpu[i]->L1D_bus.lower_level)->lower_level)); //L2C
-=======
-        reset_cache_stats(i, &ooo_cpu[i].L1I);
-        reset_cache_stats(i, &ooo_cpu[i].L1D);
-        reset_cache_stats(i, &ooo_cpu[i].L2C);
-
-		reset_cache_stats(i, &ooo_cpu[i].ITLB);
-		reset_cache_stats(i, &ooo_cpu[i].DTLB);
-		reset_cache_stats(i, &ooo_cpu[i].STLB);
-
->>>>>>> 179fcc5c
+
+        reset_cache_stats(i, static_cast<CACHE*>(ooo_cpu[i]->ITLB_bus.lower_level));
+        reset_cache_stats(i, static_cast<CACHE*>(ooo_cpu[i]->DTLB_bus.lower_level));
+        reset_cache_stats(i, static_cast<CACHE*>(static_cast<CACHE*>(ooo_cpu[i]->DTLB_bus.lower_level)->lower_level)); //L2C
         reset_cache_stats(i, &LLC);
     }
     cout << endl;
@@ -383,17 +369,9 @@
     cout << "Simulation Instructions: " << simulation_instructions << endl;
     //cout << "Scramble Loads: " << (knob_scramble_loads ? "ture" : "false") << endl;
     cout << "Number of CPUs: " << NUM_CPUS << endl;
-<<<<<<< HEAD
     cout << "LLC sets: " << LLC.NUM_SET << endl;
     cout << "LLC ways: " << LLC.NUM_WAY << endl;
     std::cout << "Off-chip DRAM Size: " << (DRAM_CHANNELS*DRAM_RANKS*DRAM_BANKS*DRAM_ROWS*DRAM_ROW_SIZE/1024) << " MB Channels: " << DRAM_CHANNELS << " Width: " << 8*DRAM_CHANNEL_WIDTH << "-bit Data Rate: " << DRAM_IO_FREQ << " MT/s" << std::endl;
-=======
-    cout << "LLC sets: " << LLC_SET << endl;
-    cout << "LLC ways: " << LLC_WAY << endl;
-
-    printf("Off-chip DRAM Size: %u MB Channels: %u Width: %u-bit Data Rate: %u MT/s\n",
-            DRAM_SIZE, DRAM_CHANNELS, 8*DRAM_CHANNEL_WIDTH, DRAM_IO_FREQ);
->>>>>>> 179fcc5c
 
     // end consequence of knobs
 
@@ -446,36 +424,13 @@
     champsim_seed = seed_number;
 
     for (int i=0; i<NUM_CPUS; i++) {
-<<<<<<< HEAD
         static_cast<CACHE*>(ooo_cpu.at(i)->L1I_bus.lower_level)->l1i_prefetcher_cache_operate = cpu_l1i_prefetcher_cache_operate;
         static_cast<CACHE*>(ooo_cpu.at(i)->L1I_bus.lower_level)->l1i_prefetcher_cache_fill = cpu_l1i_prefetcher_cache_fill;
-
-        // OFF-CHIP DRAM
-        for (uint32_t i=0; i<DRAM_CHANNELS; i++) {
-            DRAM.RQ[i].is_RQ = 1;
-            DRAM.WQ[i].is_WQ = 1;
-        }
-
-        warmup_complete[i] = 0;
-        //all_warmup_complete = NUM_CPUS;
-        simulation_complete[i] = 0;
-=======
-        ooo_cpu.emplace_back(i, warmup_instructions, simulation_instructions);
-        ooo_cpu.at(i).L1I.l1i_prefetcher_cache_operate = cpu_l1i_prefetcher_cache_operate;
-        ooo_cpu.at(i).L1I.l1i_prefetcher_cache_fill = cpu_l1i_prefetcher_cache_fill;
-        ooo_cpu.at(i).L2C.lower_level = &LLC;
-
-        current_core_cycle[i] = 0;
->>>>>>> 179fcc5c
     }
 
     // SHARED CACHE
     LLC.cache_type = IS_LLC;
     LLC.fill_level = FILL_LLC;
-<<<<<<< HEAD
-=======
-    LLC.lower_level = &DRAM;
->>>>>>> 179fcc5c
 
     using namespace std::placeholders;
     LLC.find_victim = std::bind(&CACHE::llc_find_victim, &LLC, _1, _2, _3, _4, _5, _6, _7);
@@ -552,14 +507,10 @@
                 record_roi_stats(i, static_cast<CACHE*>(ooo_cpu[i]->L1I_bus.lower_level));
                 record_roi_stats(i, static_cast<CACHE*>(static_cast<CACHE*>(ooo_cpu[i]->L1D_bus.lower_level)->lower_level));
                 record_roi_stats(i, &LLC);
-<<<<<<< HEAD
-=======
-
-				record_roi_stats(i, &ooo_cpu[i].ITLB);
-				record_roi_stats(i, &ooo_cpu[i].DTLB);
-				record_roi_stats(i, &ooo_cpu[i].STLB);
-                all_simulation_complete++;
->>>>>>> 179fcc5c
+
+                record_roi_stats(i, static_cast<CACHE*>(ooo_cpu[i]->DTLB_bus.lower_level));
+                record_roi_stats(i, static_cast<CACHE*>(ooo_cpu[i]->ITLB_bus.lower_level));
+                record_roi_stats(i, static_cast<CACHE*>(static_cast<CACHE*>(ooo_cpu[i]->DTLB_bus.lower_level)->lower_level));
             }
         }
     }
@@ -594,19 +545,13 @@
         cout << endl << "CPU " << i << " cumulative IPC: " << ((float) ooo_cpu[i]->finish_sim_instr / ooo_cpu[i]->finish_sim_cycle); 
         cout << " instructions: " << ooo_cpu[i]->finish_sim_instr << " cycles: " << ooo_cpu[i]->finish_sim_cycle << endl;
 #ifndef CRC2_COMPILE
-<<<<<<< HEAD
         print_roi_stats(i, static_cast<CACHE*>(ooo_cpu[i]->L1D_bus.lower_level));
         print_roi_stats(i, static_cast<CACHE*>(ooo_cpu[i]->L1I_bus.lower_level));
         print_roi_stats(i, static_cast<CACHE*>(static_cast<CACHE*>(ooo_cpu[i]->L1D_bus.lower_level)->lower_level));
-=======
-        print_roi_stats(i, &ooo_cpu[i].L1D);
-        print_roi_stats(i, &ooo_cpu[i].L1I);
-        print_roi_stats(i, &ooo_cpu[i].L2C);
-
-		print_roi_stats(i, &ooo_cpu[i].ITLB);
-		print_roi_stats(i, &ooo_cpu[i].DTLB);
-		print_roi_stats(i, &ooo_cpu[i].STLB);
->>>>>>> 179fcc5c
+
+        print_roi_stats(i, static_cast<CACHE*>(ooo_cpu[i]->DTLB_bus.lower_level));
+        print_roi_stats(i, static_cast<CACHE*>(ooo_cpu[i]->ITLB_bus.lower_level));
+        print_roi_stats(i, static_cast<CACHE*>(static_cast<CACHE*>(ooo_cpu[i]->DTLB_bus.lower_level)->lower_level));
 #endif
         print_roi_stats(i, &LLC);
         //cout << "Major fault: " << major_fault[i] << " Minor fault: " << minor_fault[i] << endl;
