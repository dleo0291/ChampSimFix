--- conflicted
+++ resolved
@@ -571,20 +571,10 @@
     queues.VAPQ.front().address = vmem.va_to_pa(cpu, queues.VAPQ.front().v_address).first;
 
     // move the translated prefetch over to the regular PQ
-<<<<<<< HEAD
-    int result = add_pq(queues.VAPQ.front());
-
-    // remove the prefetch from the VAPQ
-    if (result != -2)
-      queues.VAPQ.pop_front();
-
-    if (result > 0)
-=======
-    auto success = add_pq(&VAPQ.front());
+    auto success = add_pq(queues.VAPQ.front());
     if (success) {
       // remove the prefetch from the VAPQ
-      VAPQ.pop_front();
->>>>>>> 4e179476
+      queues.VAPQ.pop_front();
       pf_issued++;
     }
   }
