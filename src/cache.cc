--- conflicted
+++ resolved
@@ -191,7 +191,7 @@
     }
 
     if (should_activate_prefetcher(handle_pkt)) {
-      uint64_t pf_base_addr = (virtual_prefetch ? handle_pkt.v_address : handle_pkt.address) & ~bitmask(match_offset_bits ? 0 : OFFSET_BITS);
+      uint64_t pf_base_addr = (virtual_prefetch ? handle_pkt.v_address : handle_pkt.address) & ~champsim::bitmask(match_offset_bits ? 0 : OFFSET_BITS);
       mshr_entry->pf_metadata = impl_prefetcher_cache_operate(pf_base_addr, handle_pkt.ip, 0, handle_pkt.type, handle_pkt.pf_metadata);
     }
   } else {
@@ -211,7 +211,7 @@
     fwd_pkt.prefetch_from_this = false;
 
     if (should_activate_prefetcher(handle_pkt)) {
-      uint64_t pf_base_addr = (virtual_prefetch ? handle_pkt.v_address : handle_pkt.address) & ~bitmask(match_offset_bits ? 0 : OFFSET_BITS);
+      uint64_t pf_base_addr = (virtual_prefetch ? handle_pkt.v_address : handle_pkt.address) & ~champsim::bitmask(match_offset_bits ? 0 : OFFSET_BITS);
       fwd_pkt.pf_metadata = impl_prefetcher_cache_operate(pf_base_addr, handle_pkt.ip, 0, handle_pkt.type, handle_pkt.pf_metadata);
     }
 
@@ -233,15 +233,6 @@
     }
   }
 
-<<<<<<< HEAD
-=======
-  // update prefetcher on load instructions and prefetches from upper levels
-  if (should_activate_prefetcher(handle_pkt)) {
-    uint64_t pf_base_addr = (virtual_prefetch ? handle_pkt.v_address : handle_pkt.address) & ~champsim::bitmask(match_offset_bits ? 0 : OFFSET_BITS);
-    mshr_entry->pf_metadata = impl_prefetcher_cache_operate(pf_base_addr, handle_pkt.ip, 0, handle_pkt.type, handle_pkt.pf_metadata);
-  }
-
->>>>>>> e1d10e81
   return true;
 }
 
