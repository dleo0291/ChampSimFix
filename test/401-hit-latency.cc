--- conflicted
+++ resolved
@@ -7,12 +7,8 @@
   GIVEN("A cache with one filled block") {
     constexpr uint64_t hit_latency = 7;
     do_nothing_MRC mock_ll;
-<<<<<<< HEAD
     CACHE::NonTranslatingQueues uut_queues{1, 32, 32, 32, hit_latency, LOG2_BLOCK_SIZE, false};
-    CACHE uut{"401-uut", 1, 1, 8, 32, 3, 1, 1, 0, false, false, false, (1<<LOAD)|(1<<PREFETCH), uut_queues, &mock_ll, CACHE::pref_t::pprefetcherDno, CACHE::repl_t::rreplacementDlru};
-=======
-    CACHE uut{"uut", 1, 1, 1, 8, 32, 32, 32, 32, hit_latency, 3, 1, 1, LOG2_BLOCK_SIZE, 0, 0, 0, 5, &mock_ll, (1 << CACHE::pprefetcherDno), (1 << CACHE::rreplacementDlru)};
->>>>>>> dc62a30b
+    CACHE uut{"401-uut", 1, 1, 8, 32, 3, 1, 1, 0, false, false, false, (1<<LOAD)|(1<<PREFETCH), uut_queues, &mock_ll, CACHE::pprefetcherDno, CACHE::rreplacementDlru};
     to_rq_MRP mock_ul{&uut};
 
     std::array<champsim::operable*, 4> elements{{&mock_ll, &mock_ul, &uut_queues, &uut}};
