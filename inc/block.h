--- conflicted
+++ resolved
@@ -12,33 +12,6 @@
 class LSQ_ENTRY;
 
 // message packet
-<<<<<<< HEAD
-class PACKET {
-  public:
-    bool scheduled = false;
-
-    uint8_t asid[2] = {std::numeric_limits<uint8_t>::max(), std::numeric_limits<uint8_t>::max()},
-            type = 0,
-            fill_level = 0,
-            pf_origin_level = 0;
-
-    uint32_t pf_metadata = 0;
-    uint32_t cpu = NUM_CPUS;
-
-    uint64_t address = 0,
-             v_address = 0,
-             data = 0,
-             instr_id = 0,
-             ip = 0,
-             event_cycle = std::numeric_limits<uint64_t>::max(),
-             cycle_enqueued = 0;
-
-    std::vector<std::vector<LSQ_ENTRY>::iterator> lq_index_depend_on_me = {}, sq_index_depend_on_me = {};
-    std::vector<champsim::circular_buffer<ooo_model_instr>::iterator> instr_depend_on_me;
-    std::vector<MemoryRequestProducer*> to_return;
-
-	uint8_t translation_level = 0, init_translation_level = 0; 
-=======
 class PACKET
 {
 public:
@@ -56,7 +29,6 @@
   std::vector<MemoryRequestProducer*> to_return;
 
   uint8_t translation_level = 0, init_translation_level = 0;
->>>>>>> bd6ee75c
 };
 
 template <>
@@ -76,36 +48,22 @@
 }
 
 // load/store queue
-<<<<<<< HEAD
 struct LSQ_ENTRY
 {
     bool valid = false;
-    uint64_t instr_id = 0,
-             virtual_address = 0,
-             ip = 0,
-             event_cycle = 0;
+    uint64_t instr_id = 0;
+    uint64_t virtual_address = 0;
+    uint64_t ip = 0;
+    uint64_t event_cycle = 0;
 
     champsim::circular_buffer<ooo_model_instr>::iterator rob_index;
 
-    uint8_t translated = 0,
-            fetched = 0,
-            asid[2] = {std::numeric_limits<uint8_t>::max(), std::numeric_limits<uint8_t>::max()};
+    uint8_t translated = 0;
+    uint8_t fetched = 0;
+    uint8_t asid[2] = {std::numeric_limits<uint8_t>::max(), std::numeric_limits<uint8_t>::max()};
 
-    uint64_t physical_address = 0,
-             producer_id = std::numeric_limits<uint64_t>::max();
-=======
-struct LSQ_ENTRY {
-  uint64_t instr_id = 0, producer_id = std::numeric_limits<uint64_t>::max(), virtual_address = 0, physical_address = 0, ip = 0, event_cycle = 0;
-
-  champsim::circular_buffer<ooo_model_instr>::iterator rob_index;
-
-  uint8_t translated = 0, fetched = 0, asid[2] = {std::numeric_limits<uint8_t>::max(), std::numeric_limits<uint8_t>::max()};
-};
-
-template <>
-struct is_valid<LSQ_ENTRY> {
-  bool operator()(const LSQ_ENTRY& test) { return test.virtual_address != 0; }
->>>>>>> bd6ee75c
+    uint64_t physical_address = 0;
+    uint64_t producer_id = std::numeric_limits<uint64_t>::max();
 };
 
 #endif