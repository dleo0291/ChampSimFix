#ifndef BLOCK_H
#define BLOCK_H

#include "champsim.h"
#include "instruction.h"
#include "circular_buffer.hpp"

#include <list>

class MemoryRequestProducer;
class LSQ_ENTRY;

// message packet
class PACKET {
  public:
    bool scheduled = false,
<<<<<<< HEAD
         processed = false,
         returned = false;
=======
         returned  = false;
>>>>>>> 179fcc5c

    uint8_t asid[2] = {std::numeric_limits<uint8_t>::max(), std::numeric_limits<uint8_t>::max()},
            type = 0,
            fill_level = 0,
            pf_origin_level = 0;

<<<<<<< HEAD
    int producer = -1,
        delta = 0,
=======
    int delta = 0,
>>>>>>> 179fcc5c
        depth = 0,
        signature = 0,
        confidence = 0;

    uint32_t pf_metadata;
<<<<<<< HEAD
=======

    std::list<LSQ_ENTRY*> lq_index_depend_on_me = {}, sq_index_depend_on_me = {};
    std::list<champsim::circular_buffer<ooo_model_instr>::iterator> instr_depend_on_me;

>>>>>>> 179fcc5c
    uint32_t cpu = NUM_CPUS;

    uint64_t address = 0,
             full_addr = 0,
             v_address = 0,
             full_v_addr = 0,
             data = 0,
             instr_id = 0,
             ip = 0,
             event_cycle = std::numeric_limits<uint64_t>::max(),
             cycle_enqueued = 0;

    std::list<LSQ_ENTRY*> lq_index_depend_on_me = {}, sq_index_depend_on_me = {};
    std::list<champsim::circular_buffer<ooo_model_instr>::iterator> instr_depend_on_me;
    std::list<MemoryRequestProducer*> to_return;

	uint8_t translation_level = 0, init_translation_level = 0; 
};

template <>
struct is_valid<PACKET>
{
    is_valid() {}
    bool operator()(const PACKET &test)
    {
        return test.address != 0;
    }
};

template <>
struct is_valid<PACKET>
{
    is_valid() {}
    bool operator()(const PACKET &test)
    {
        return test.address != 0;
    }
};

template <typename LIST>
void packet_dep_merge(LIST &dest, LIST &src)
{
    if (src.empty())
        return;

    if (dest.empty())
    {
        dest = src;
        return;
    }

    auto s_begin = src.begin();
    auto s_end   = src.end();
    auto d_begin = dest.begin();
    auto d_end   = dest.end();

    while (s_begin != s_end && d_begin != d_end)
    {
        if (*s_begin > *d_begin)
        {
            ++d_begin;
        }
        else if (*s_begin == *d_begin)
        {
            ++s_begin;
        }
        else
        {
            dest.insert(d_begin, *s_begin);
            ++s_begin;
        }
    }

    dest.insert(d_begin, s_begin, s_end);
}

// load/store queue
struct LSQ_ENTRY {
    uint64_t instr_id = 0,
             producer_id = std::numeric_limits<uint64_t>::max(),
             virtual_address = 0,
             physical_address = 0,
             ip = 0,
             event_cycle = 0;

    ooo_model_instr* rob_index = NULL;

    uint8_t translated = 0,
            fetched = 0,
            asid[2] = {std::numeric_limits<uint8_t>::max(), std::numeric_limits<uint8_t>::max()};
};

template <>
class is_valid<LSQ_ENTRY>
{
    public:
        bool operator() (const LSQ_ENTRY &test)
        {
            return test.virtual_address != 0;
        }
};

// reorder buffer
template <typename T>
struct CORE_BUFFER {
    const string NAME;
    const uint32_t SIZE;
    uint32_t head = 0, tail = 0, occupancy = 0;

    T *entry;

    // constructor
    CORE_BUFFER(string v1, uint32_t v2) : NAME(v1), SIZE(v2) {
        entry = new T[SIZE];
    };

    // destructor
    ~CORE_BUFFER() {
        delete[] entry;
    };
};

#endif
<|MERGE_RESOLUTION|>--- conflicted
+++ resolved
@@ -14,36 +14,19 @@
 class PACKET {
   public:
     bool scheduled = false,
-<<<<<<< HEAD
-         processed = false,
-         returned = false;
-=======
          returned  = false;
->>>>>>> 179fcc5c
 
     uint8_t asid[2] = {std::numeric_limits<uint8_t>::max(), std::numeric_limits<uint8_t>::max()},
             type = 0,
             fill_level = 0,
             pf_origin_level = 0;
 
-<<<<<<< HEAD
-    int producer = -1,
-        delta = 0,
-=======
     int delta = 0,
->>>>>>> 179fcc5c
         depth = 0,
         signature = 0,
         confidence = 0;
 
     uint32_t pf_metadata;
-<<<<<<< HEAD
-=======
-
-    std::list<LSQ_ENTRY*> lq_index_depend_on_me = {}, sq_index_depend_on_me = {};
-    std::list<champsim::circular_buffer<ooo_model_instr>::iterator> instr_depend_on_me;
-
->>>>>>> 179fcc5c
     uint32_t cpu = NUM_CPUS;
 
     uint64_t address = 0,
@@ -61,16 +44,6 @@
     std::list<MemoryRequestProducer*> to_return;
 
 	uint8_t translation_level = 0, init_translation_level = 0; 
-};
-
-template <>
-struct is_valid<PACKET>
-{
-    is_valid() {}
-    bool operator()(const PACKET &test)
-    {
-        return test.address != 0;
-    }
 };
 
 template <>
