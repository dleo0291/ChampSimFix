#ifndef OOO_CPU_H
#define OOO_CPU_H

#include <array>
#include <queue>
#include <functional>
#include <queue>

#include "champsim_constants.h"
#include "delay_queue.hpp"
#include "instruction.h"
#include "instruction.h"
#include "operable.h"
#include "ptw.h"

<<<<<<< HEAD
=======
using namespace std;

class CACHE;

>>>>>>> d79000bd
class CacheBus : public MemoryRequestProducer
{
    public:
        champsim::circular_buffer<PACKET> PROCESSED;
        CacheBus(std::size_t q_size, MemoryRequestConsumer *ll) : MemoryRequestProducer(ll), PROCESSED(q_size) {}
        void return_data(PACKET *packet);
};

// cpu
class O3_CPU : public champsim::operable {
  public:
    uint32_t cpu = 0;
    bool operated = false;

    // instruction
    uint64_t instr_unique_id = 0, completed_executions = 0,
             begin_sim_cycle = 0, begin_sim_instr = 0,
             last_sim_cycle = 0, last_sim_instr = 0,
             finish_sim_cycle = 0, finish_sim_instr = 0,
             instrs_to_read_this_cycle = 0, instrs_to_fetch_this_cycle = 0,
             next_print_instruction = STAT_PRINTING_PERIOD, num_retired = 0;
    uint32_t inflight_reg_executions = 0, inflight_mem_executions = 0;

    struct dib_entry_t
    {
        bool valid = false;
        unsigned lru = 999999;
        uint64_t address = 0;
    };

    // instruction buffer
    using dib_t= std::vector<dib_entry_t>;
    const std::size_t dib_set, dib_way, dib_window;
    dib_t DIB{dib_set*dib_way};

    // reorder buffer, load/store queue, register file
    champsim::circular_buffer<ooo_model_instr> IFETCH_BUFFER;
    champsim::delay_queue<ooo_model_instr> DISPATCH_BUFFER;
    champsim::delay_queue<ooo_model_instr> DECODE_BUFFER;
    champsim::circular_buffer<ooo_model_instr> ROB;
    std::vector<LSQ_ENTRY> LQ;
    std::vector<LSQ_ENTRY> SQ;

    // Constants
    const unsigned FETCH_WIDTH, DECODE_WIDTH, DISPATCH_WIDTH, SCHEDULER_SIZE, EXEC_WIDTH, LQ_WIDTH, SQ_WIDTH, RETIRE_WIDTH;
    const unsigned BRANCH_MISPREDICT_PENALTY, SCHEDULING_LATENCY, EXEC_LATENCY;

    // store array, this structure is required to properly handle store instructions
    std::queue<uint64_t> STA;

    // Ready-To-Execute
    std::queue<champsim::circular_buffer<ooo_model_instr>::iterator> ready_to_execute;

    // Ready-To-Load
    std::queue<std::vector<LSQ_ENTRY>::iterator> RTL0, RTL1;

    // Ready-To-Store
    std::queue<std::vector<LSQ_ENTRY>::iterator> RTS0, RTS1;

    // branch
    int branch_mispredict_stall_fetch = 0; // flag that says that we should stall because a branch prediction was wrong
    int mispredicted_branch_iw_index = 0; // index in the instruction window of the mispredicted branch.  fetch resumes after the instruction at this index executes
    uint8_t  fetch_stall = 0;
    uint64_t fetch_resume_cycle = 0;
    uint64_t num_branch = 0, branch_mispredictions = 0;
    uint64_t total_rob_occupancy_at_branch_mispredict;

    uint64_t total_branch_types[8] = {};
    uint64_t branch_type_misses[8] = {};

    CacheBus ITLB_bus, DTLB_bus, L1I_bus, L1D_bus;

    void operate();

    // functions
    void init_instruction(ooo_model_instr instr);
    void check_dib(),
         translate_fetch(),
         fetch_instruction(),
         promote_to_decode(),
         decode_instruction(),
         dispatch_instruction(),
         schedule_instruction(),
         execute_instruction(),
         schedule_memory_instruction(),
         execute_memory_instruction(),
         do_check_dib(ooo_model_instr &instr),
         do_translate_fetch(champsim::circular_buffer<ooo_model_instr>::iterator begin, champsim::circular_buffer<ooo_model_instr>::iterator end),
         do_fetch_instruction(champsim::circular_buffer<ooo_model_instr>::iterator begin, champsim::circular_buffer<ooo_model_instr>::iterator end),
         do_dib_update(const ooo_model_instr &instr),
         do_scheduling(champsim::circular_buffer<ooo_model_instr>::iterator rob_it),
         do_execution(champsim::circular_buffer<ooo_model_instr>::iterator rob_it),
         do_memory_scheduling(champsim::circular_buffer<ooo_model_instr>::iterator rob_it),
         operate_lsq(),
         do_complete_execution(champsim::circular_buffer<ooo_model_instr>::iterator rob_it),
         do_sq_forward_to_lq(LSQ_ENTRY &sq_entry, LSQ_ENTRY &lq_entry);

    void initialize_core();
    void add_load_queue(champsim::circular_buffer<ooo_model_instr>::iterator rob_index, uint32_t data_index),
         add_store_queue(champsim::circular_buffer<ooo_model_instr>::iterator rob_index, uint32_t data_index);
    void execute_store(std::vector<LSQ_ENTRY>::iterator sq_it);
    int  execute_load(std::vector<LSQ_ENTRY>::iterator lq_it);
    int  do_translate_store(std::vector<LSQ_ENTRY>::iterator sq_it);
    int  do_translate_load(std::vector<LSQ_ENTRY>::iterator sq_it);
    void check_dependency(int prior, int current);
    void operate_cache();
    void complete_inflight_instruction();
    void handle_memory_return();
    void retire_rob();

    void print_deadlock() override;

    int prefetch_code_line(uint64_t pf_v_addr);

#include "ooo_cpu_modules.inc"

    const bpred_t bpred_type;
    const btb_t btb_type;
    const ipref_t ipref_type;

    O3_CPU(uint32_t cpu, double freq_scale, std::size_t dib_set, std::size_t dib_way, std::size_t dib_window,
            std::size_t ifetch_buffer_size, std::size_t decode_buffer_size, std::size_t dispatch_buffer_size,
            std::size_t rob_size, std::size_t lq_size, std::size_t sq_size,
            unsigned fetch_width, unsigned decode_width, unsigned dispatch_width, unsigned schedule_width,
            unsigned execute_width, unsigned lq_width, unsigned sq_width, unsigned retire_width,
            unsigned mispredict_penalty, unsigned decode_latency, unsigned dispatch_latency, unsigned schedule_latency, unsigned execute_latency,
            MemoryRequestConsumer *itlb, MemoryRequestConsumer *dtlb, MemoryRequestConsumer *l1i, MemoryRequestConsumer *l1d,
            bpred_t bpred_type, btb_t btb_type, ipref_t ipref_type
            ) :
        champsim::operable(freq_scale), cpu(cpu), dib_set(dib_set), dib_way(dib_way), dib_window(dib_window),
        IFETCH_BUFFER(ifetch_buffer_size), DISPATCH_BUFFER(dispatch_buffer_size, dispatch_latency), DECODE_BUFFER(decode_buffer_size, decode_latency),
        ROB(rob_size), LQ(lq_size), SQ(sq_size),
        FETCH_WIDTH(fetch_width), DECODE_WIDTH(decode_width), DISPATCH_WIDTH(dispatch_width), SCHEDULER_SIZE(schedule_width),
        EXEC_WIDTH(execute_width), LQ_WIDTH(lq_width), SQ_WIDTH(sq_width), RETIRE_WIDTH(retire_width),
        BRANCH_MISPREDICT_PENALTY(mispredict_penalty), SCHEDULING_LATENCY(schedule_latency), EXEC_LATENCY(execute_latency),
        ITLB_bus(rob_size, itlb), DTLB_bus(rob_size, dtlb), L1I_bus(rob_size, l1i), L1D_bus(rob_size, l1d),
        bpred_type(bpred_type), btb_type(btb_type), ipref_type(ipref_type)
    {
    }

};

#endif
<|MERGE_RESOLUTION|>--- conflicted
+++ resolved
@@ -13,13 +13,6 @@
 #include "operable.h"
 #include "ptw.h"
 
-<<<<<<< HEAD
-=======
-using namespace std;
-
-class CACHE;
-
->>>>>>> d79000bd
 class CacheBus : public MemoryRequestProducer
 {
     public:
