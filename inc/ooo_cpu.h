#ifndef OOO_CPU_H
#define OOO_CPU_H

#include <array>
#include <deque>
#include <functional>
#include <queue>
#include <limits>
#include <optional>
#include <vector>

#include "block.h"
#include "champsim.h"
#include "delay_queue.hpp"
#include "instruction.h"
#include "memory_class.h"
#include "operable.h"

using namespace std;

class CACHE;

class CacheBus : public MemoryRequestProducer
{
    uint32_t cpu;
    public:
        champsim::circular_buffer<PACKET> PROCESSED;
        CacheBus(uint32_t cpu, std::size_t q_size, MemoryRequestConsumer *ll) : MemoryRequestProducer(ll), cpu(cpu), PROCESSED(q_size) {}
        int issue_read(PACKET packet);
        int issue_write(PACKET packet);
        void return_data(PACKET *packet);
};

struct LSQ_ENTRY
{
  uint64_t instr_id = 0;
  uint64_t virtual_address = 0;
  uint64_t ip = 0;
  uint64_t event_cycle = 0;

  ooo_model_instr& rob_entry;

  uint8_t asid[2] = {std::numeric_limits<uint8_t>::max(), std::numeric_limits<uint8_t>::max()};
  bool translate_issued = false;
  bool fetch_issued = false;

  uint64_t physical_address = 0;
  uint64_t producer_id = std::numeric_limits<uint64_t>::max();
  std::vector<std::reference_wrapper<std::optional<LSQ_ENTRY>>> lq_depend_on_me;
};

// cpu
class O3_CPU : public champsim::operable
{
public:
  uint32_t cpu = 0;

  // instruction
  uint64_t instr_unique_id = 0;
  uint64_t begin_sim_cycle = 0;
  uint64_t begin_sim_instr = 0;
  uint64_t last_sim_cycle = 0;
  uint64_t last_sim_instr = 0;
  uint64_t finish_sim_cycle = 0;
  uint64_t finish_sim_instr = 0;
  uint64_t instrs_to_read_this_cycle = 0;
  uint64_t instrs_to_fetch_this_cycle = 0;
  uint64_t next_print_instruction = STAT_PRINTING_PERIOD;
  uint64_t num_retired = 0;

  struct dib_entry_t {
    bool valid = false;
    unsigned lru = 999999;
    uint64_t address = 0;
  };

  // instruction buffer
  using dib_t = std::vector<dib_entry_t>;
  const std::size_t dib_set, dib_way, dib_window;
  dib_t DIB{dib_set * dib_way};

  // reorder buffer, load/store queue, register file
  champsim::circular_buffer<ooo_model_instr> IFETCH_BUFFER;
  champsim::circular_buffer<ooo_model_instr> DISPATCH_BUFFER;
  champsim::delay_queue<ooo_model_instr> DECODE_BUFFER;
  std::deque<ooo_model_instr> ROB;

  std::vector<std::optional<LSQ_ENTRY>> LQ;
  std::deque<LSQ_ENTRY> SQ;

  std::array<std::vector<std::reference_wrapper<ooo_model_instr>>, std::numeric_limits<uint8_t>::max()+1> reg_producers;

  // Constants
  const std::size_t ROB_SIZE, SQ_SIZE;
  const unsigned FETCH_WIDTH, DECODE_WIDTH, DISPATCH_WIDTH, SCHEDULER_SIZE, EXEC_WIDTH, LQ_WIDTH, SQ_WIDTH, RETIRE_WIDTH;
  const unsigned BRANCH_MISPREDICT_PENALTY, DISPATCH_LATENCY, SCHEDULING_LATENCY, EXEC_LATENCY;

  // branch
  uint8_t fetch_stall = 0;
  uint64_t fetch_resume_cycle = 0;
  uint64_t num_branch = 0;
  uint64_t branch_mispredictions = 0;
  uint64_t total_rob_occupancy_at_branch_mispredict;

  uint64_t total_branch_types[8] = {};
  uint64_t branch_type_misses[8] = {};

  CacheBus ITLB_bus, DTLB_bus, L1I_bus, L1D_bus;

  void operate() override;

  void init_instruction(ooo_model_instr instr);
  void check_dib();
  void translate_fetch();
  void fetch_instruction();
  void promote_to_decode();
  void decode_instruction();
  void dispatch_instruction();
  void schedule_instruction();
  void execute_instruction();
  void schedule_memory_instruction();
  void execute_memory_instruction();
  void do_check_dib(ooo_model_instr& instr);
  void do_translate_fetch(champsim::circular_buffer<ooo_model_instr>::iterator begin, champsim::circular_buffer<ooo_model_instr>::iterator end);
  void do_fetch_instruction(champsim::circular_buffer<ooo_model_instr>::iterator begin, champsim::circular_buffer<ooo_model_instr>::iterator end);
  void do_dib_update(const ooo_model_instr& instr);
  void do_scheduling(ooo_model_instr &instr);
  void do_execution(ooo_model_instr& rob_it);
  void do_memory_scheduling(ooo_model_instr &instr);
  void operate_lsq();
  void do_complete_execution(ooo_model_instr &instr);
  void do_sq_forward_to_lq(LSQ_ENTRY& sq_entry, LSQ_ENTRY& lq_entry);

  void initialize_core();
  void do_finish_store(LSQ_ENTRY& sq_entry);
  int do_complete_store(const LSQ_ENTRY& sq_entry);
  int execute_load(const LSQ_ENTRY& lq_entry);
  int do_translate_store(const LSQ_ENTRY& sq_entry);
  int do_translate_load(const LSQ_ENTRY& lq_entry);
  void complete_inflight_instruction();
  void handle_memory_return();
  void retire_rob();

  void print_deadlock() override;

#include "ooo_cpu_modules.inc"

  const bpred_t bpred_type;
  const btb_t btb_type;

  O3_CPU(uint32_t cpu, double freq_scale, std::size_t dib_set, std::size_t dib_way, std::size_t dib_window, std::size_t ifetch_buffer_size,
         std::size_t decode_buffer_size, std::size_t dispatch_buffer_size, std::size_t rob_size, std::size_t lq_size, std::size_t sq_size, unsigned fetch_width,
         unsigned decode_width, unsigned dispatch_width, unsigned schedule_width, unsigned execute_width, unsigned lq_width, unsigned sq_width,
         unsigned retire_width, unsigned mispredict_penalty, unsigned decode_latency, unsigned dispatch_latency, unsigned schedule_latency,
         unsigned execute_latency, MemoryRequestConsumer* itlb, MemoryRequestConsumer* dtlb, MemoryRequestConsumer* l1i, MemoryRequestConsumer* l1d,
<<<<<<< HEAD
         bpred_t bpred_type, btb_t btb_type, ipref_t ipref_type)
        : champsim::operable(freq_scale), cpu(cpu), dib_set(dib_set), dib_way(dib_way), dib_window(dib_window),
        IFETCH_BUFFER(ifetch_buffer_size), DISPATCH_BUFFER(dispatch_buffer_size), DECODE_BUFFER(decode_buffer_size, decode_latency),
        LQ(lq_size), ROB_SIZE(rob_size), SQ_SIZE(sq_size),
        FETCH_WIDTH(fetch_width), DECODE_WIDTH(decode_width), DISPATCH_WIDTH(dispatch_width), SCHEDULER_SIZE(schedule_width),
        EXEC_WIDTH(execute_width), LQ_WIDTH(lq_width), SQ_WIDTH(sq_width), RETIRE_WIDTH(retire_width),
        BRANCH_MISPREDICT_PENALTY(mispredict_penalty), DISPATCH_LATENCY(dispatch_latency), SCHEDULING_LATENCY(schedule_latency), EXEC_LATENCY(execute_latency),
        ITLB_bus(cpu, rob_size, itlb), DTLB_bus(cpu, rob_size, dtlb), L1I_bus(cpu, rob_size, l1i), L1D_bus(cpu, rob_size, l1d),
        bpred_type(bpred_type), btb_type(btb_type), ipref_type(ipref_type)
=======
         bpred_t bpred_type, btb_t btb_type)
      : champsim::operable(freq_scale), cpu(cpu), dib_set(dib_set), dib_way(dib_way), dib_window(dib_window), IFETCH_BUFFER(ifetch_buffer_size),
        DISPATCH_BUFFER(dispatch_buffer_size, dispatch_latency), DECODE_BUFFER(decode_buffer_size, decode_latency), ROB(rob_size), LQ(lq_size), SQ(sq_size),
        FETCH_WIDTH(fetch_width), DECODE_WIDTH(decode_width), DISPATCH_WIDTH(dispatch_width), SCHEDULER_SIZE(schedule_width), EXEC_WIDTH(execute_width),
        LQ_WIDTH(lq_width), SQ_WIDTH(sq_width), RETIRE_WIDTH(retire_width), BRANCH_MISPREDICT_PENALTY(mispredict_penalty), SCHEDULING_LATENCY(schedule_latency),
        EXEC_LATENCY(execute_latency), ITLB_bus(rob_size, itlb), DTLB_bus(rob_size, dtlb), L1I_bus(rob_size, l1i), L1D_bus(rob_size, l1d),
        bpred_type(bpred_type), btb_type(btb_type)
>>>>>>> 6f669bf0
  {
  }
};

#endif<|MERGE_RESOLUTION|>--- conflicted
+++ resolved
@@ -153,25 +153,13 @@
          unsigned decode_width, unsigned dispatch_width, unsigned schedule_width, unsigned execute_width, unsigned lq_width, unsigned sq_width,
          unsigned retire_width, unsigned mispredict_penalty, unsigned decode_latency, unsigned dispatch_latency, unsigned schedule_latency,
          unsigned execute_latency, MemoryRequestConsumer* itlb, MemoryRequestConsumer* dtlb, MemoryRequestConsumer* l1i, MemoryRequestConsumer* l1d,
-<<<<<<< HEAD
-         bpred_t bpred_type, btb_t btb_type, ipref_t ipref_type)
-        : champsim::operable(freq_scale), cpu(cpu), dib_set(dib_set), dib_way(dib_way), dib_window(dib_window),
-        IFETCH_BUFFER(ifetch_buffer_size), DISPATCH_BUFFER(dispatch_buffer_size), DECODE_BUFFER(decode_buffer_size, decode_latency),
-        LQ(lq_size), ROB_SIZE(rob_size), SQ_SIZE(sq_size),
-        FETCH_WIDTH(fetch_width), DECODE_WIDTH(decode_width), DISPATCH_WIDTH(dispatch_width), SCHEDULER_SIZE(schedule_width),
-        EXEC_WIDTH(execute_width), LQ_WIDTH(lq_width), SQ_WIDTH(sq_width), RETIRE_WIDTH(retire_width),
-        BRANCH_MISPREDICT_PENALTY(mispredict_penalty), DISPATCH_LATENCY(dispatch_latency), SCHEDULING_LATENCY(schedule_latency), EXEC_LATENCY(execute_latency),
-        ITLB_bus(cpu, rob_size, itlb), DTLB_bus(cpu, rob_size, dtlb), L1I_bus(cpu, rob_size, l1i), L1D_bus(cpu, rob_size, l1d),
-        bpred_type(bpred_type), btb_type(btb_type), ipref_type(ipref_type)
-=======
          bpred_t bpred_type, btb_t btb_type)
       : champsim::operable(freq_scale), cpu(cpu), dib_set(dib_set), dib_way(dib_way), dib_window(dib_window), IFETCH_BUFFER(ifetch_buffer_size),
-        DISPATCH_BUFFER(dispatch_buffer_size, dispatch_latency), DECODE_BUFFER(decode_buffer_size, decode_latency), ROB(rob_size), LQ(lq_size), SQ(sq_size),
+        DISPATCH_BUFFER(dispatch_buffer_size), DECODE_BUFFER(decode_buffer_size, decode_latency), LQ(lq_size), ROB_SIZE(rob_size), SQ_SIZE(sq_size),
         FETCH_WIDTH(fetch_width), DECODE_WIDTH(decode_width), DISPATCH_WIDTH(dispatch_width), SCHEDULER_SIZE(schedule_width), EXEC_WIDTH(execute_width),
-        LQ_WIDTH(lq_width), SQ_WIDTH(sq_width), RETIRE_WIDTH(retire_width), BRANCH_MISPREDICT_PENALTY(mispredict_penalty), SCHEDULING_LATENCY(schedule_latency),
-        EXEC_LATENCY(execute_latency), ITLB_bus(rob_size, itlb), DTLB_bus(rob_size, dtlb), L1I_bus(rob_size, l1i), L1D_bus(rob_size, l1d),
+        LQ_WIDTH(lq_width), SQ_WIDTH(sq_width), RETIRE_WIDTH(retire_width), BRANCH_MISPREDICT_PENALTY(mispredict_penalty), DISPATCH_LATENCY(dispatch_latency), SCHEDULING_LATENCY(schedule_latency),
+        EXEC_LATENCY(execute_latency), ITLB_bus(cpu, rob_size, itlb), DTLB_bus(cpu, rob_size, dtlb), L1I_bus(cpu, rob_size, l1i), L1D_bus(cpu, rob_size, l1d),
         bpred_type(bpred_type), btb_type(btb_type)
->>>>>>> 6f669bf0
   {
   }
 };
