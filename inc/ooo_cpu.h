#ifndef OOO_CPU_H
#define OOO_CPU_H

#include <array>
#include <deque>
#include <functional>
#include <limits>
#include <optional>
#include <queue>
#include <vector>

#include "champsim_constants.h"
#include "delay_queue.hpp"
#include "instruction.h"
#include "memory_class.h"
#include "operable.h"
#include "util.h"

enum STATUS { INFLIGHT = 1, COMPLETED = 2 };

class CacheBus : public MemoryRequestProducer
{
  uint32_t cpu;

public:
  std::deque<PACKET> PROCESSED;
  CacheBus(uint32_t cpu, MemoryRequestConsumer* ll) : MemoryRequestProducer(ll), cpu(cpu) {}
  bool issue_read(PACKET packet);
  bool issue_write(PACKET packet);
  void return_data(const PACKET& packet);
};

struct branch_stats {
  uint64_t total_rob_occupancy_at_branch_mispredict = 0;

  std::array<uint64_t, 8> total_branch_types = {};
  std::array<uint64_t, 8> branch_type_misses = {};
};

struct LSQ_ENTRY {
  uint64_t instr_id = 0;
  uint64_t virtual_address = 0;
  uint64_t ip = 0;
  uint64_t event_cycle = 0;

  ooo_model_instr& rob_entry;

  uint8_t asid[2] = {std::numeric_limits<uint8_t>::max(), std::numeric_limits<uint8_t>::max()};
  bool translate_issued = false;
  bool fetch_issued = false;

  uint64_t physical_address = 0;
  uint64_t producer_id = std::numeric_limits<uint64_t>::max();
  std::vector<std::reference_wrapper<std::optional<LSQ_ENTRY>>> lq_depend_on_me;
};

// cpu
class O3_CPU : public champsim::operable
{
public:
  uint32_t cpu = 0;

  // cycle
  uint64_t begin_phase_cycle = 0;
  uint64_t begin_phase_instr = 0;
  uint64_t finish_phase_cycle = 0;
  uint64_t finish_phase_instr = 0;
  uint64_t last_heartbeat_cycle = 0;
  uint64_t last_heartbeat_instr = 0;
  uint64_t next_print_instruction = STAT_PRINTING_PERIOD;

  // instruction
  uint64_t instr_unique_id = 0;
  uint64_t instrs_to_read_this_cycle = 0;
  uint64_t instrs_to_fetch_this_cycle = 0;
  uint64_t num_retired = 0;

<<<<<<< HEAD
=======
  using stats_type = branch_stats;

  std::vector<stats_type> roi_stats, sim_stats;

  struct dib_entry_t {
    bool valid = false;
    unsigned lru = 999999;
    uint64_t address = 0;
  };

>>>>>>> ff77e8ca
  // instruction buffer
  champsim::simple_lru_table<bool> DIB; //<bool> used here as placeholder. Data is not actually used.

  // reorder buffer, load/store queue, register file
  champsim::circular_buffer<ooo_model_instr> IFETCH_BUFFER;
  std::deque<ooo_model_instr> DISPATCH_BUFFER;
  champsim::delay_queue<ooo_model_instr> DECODE_BUFFER;
  std::deque<ooo_model_instr> ROB;

  std::vector<std::optional<LSQ_ENTRY>> LQ;
  std::deque<LSQ_ENTRY> SQ;

  std::array<std::vector<std::reference_wrapper<ooo_model_instr>>, std::numeric_limits<uint8_t>::max() + 1> reg_producers;

  // Constants
  const std::size_t DISPATCH_BUFFER_SIZE, ROB_SIZE, SQ_SIZE;
  const unsigned FETCH_WIDTH, DECODE_WIDTH, DISPATCH_WIDTH, SCHEDULER_SIZE, EXEC_WIDTH, LQ_WIDTH, SQ_WIDTH, RETIRE_WIDTH;
  const unsigned BRANCH_MISPREDICT_PENALTY, DISPATCH_LATENCY, SCHEDULING_LATENCY, EXEC_LATENCY;

  // branch
  uint8_t fetch_stall = 0;
  uint64_t fetch_resume_cycle = 0;

  const std::size_t IN_QUEUE_SIZE = 2 * FETCH_WIDTH;
  std::deque<ooo_model_instr> input_queue;

  CacheBus ITLB_bus, DTLB_bus, L1I_bus, L1D_bus;

  void operate() override;
  void begin_phase() override;
  void end_phase(unsigned cpu) override;
  void print_roi_stats() override;
  void print_phase_stats() override;

  void initialize_core();
  void initialize_instruction();
  void check_dib();
  void translate_fetch();
  void fetch_instruction();
  void promote_to_decode();
  void decode_instruction();
  void dispatch_instruction();
  void schedule_instruction();
  void execute_instruction();
  void schedule_memory_instruction();
  void operate_lsq();
  void complete_inflight_instruction();
  void handle_memory_return();
  void retire_rob();

  void do_init_instruction(ooo_model_instr& instr);
  void do_check_dib(ooo_model_instr& instr);
  void do_translate_fetch(champsim::circular_buffer<ooo_model_instr>::iterator begin, champsim::circular_buffer<ooo_model_instr>::iterator end);
  void do_fetch_instruction(champsim::circular_buffer<ooo_model_instr>::iterator begin, champsim::circular_buffer<ooo_model_instr>::iterator end);
  void do_dib_update(const ooo_model_instr& instr);
  void do_scheduling(ooo_model_instr& instr);
  void do_execution(ooo_model_instr& rob_it);
  void do_memory_scheduling(ooo_model_instr& instr);
  void do_complete_execution(ooo_model_instr& instr);
  void do_sq_forward_to_lq(LSQ_ENTRY& sq_entry, LSQ_ENTRY& lq_entry);

  void do_finish_store(LSQ_ENTRY& sq_entry);
  bool do_complete_store(const LSQ_ENTRY& sq_entry);
  bool execute_load(const LSQ_ENTRY& lq_entry);
  bool do_translate_store(const LSQ_ENTRY& sq_entry);
  bool do_translate_load(const LSQ_ENTRY& lq_entry);

  uint64_t roi_instr() const { return finish_phase_instr - begin_phase_instr; }
  uint64_t roi_cycle() const { return finish_phase_cycle - begin_phase_cycle; }
  uint64_t sim_instr() const { return num_retired - begin_phase_instr; }
  uint64_t sim_cycle() const { return current_cycle - begin_phase_cycle; }

  void print_deadlock() override;

#include "ooo_cpu_modules.inc"

  const bpred_t bpred_type;
  const btb_t btb_type;

  O3_CPU(uint32_t cpu, double freq_scale, champsim::simple_lru_table<bool> &&dib, std::size_t ifetch_buffer_size,
         std::size_t decode_buffer_size, std::size_t dispatch_buffer_size, std::size_t rob_size, std::size_t lq_size, std::size_t sq_size, unsigned fetch_width,
         unsigned decode_width, unsigned dispatch_width, unsigned schedule_width, unsigned execute_width, unsigned lq_width, unsigned sq_width,
         unsigned retire_width, unsigned mispredict_penalty, unsigned decode_latency, unsigned dispatch_latency, unsigned schedule_latency,
         unsigned execute_latency, MemoryRequestConsumer* itlb, MemoryRequestConsumer* dtlb, MemoryRequestConsumer* l1i, MemoryRequestConsumer* l1d,
         bpred_t bpred_type, btb_t btb_type)
      : champsim::operable(freq_scale), cpu(cpu), DIB{std::forward<champsim::simple_lru_table<bool>>(dib)}, IFETCH_BUFFER(ifetch_buffer_size),
        DECODE_BUFFER(decode_buffer_size, decode_latency), LQ(lq_size), DISPATCH_BUFFER_SIZE(dispatch_buffer_size), ROB_SIZE(rob_size), SQ_SIZE(sq_size),
        FETCH_WIDTH(fetch_width), DECODE_WIDTH(decode_width), DISPATCH_WIDTH(dispatch_width), SCHEDULER_SIZE(schedule_width), EXEC_WIDTH(execute_width),
        LQ_WIDTH(lq_width), SQ_WIDTH(sq_width), RETIRE_WIDTH(retire_width), BRANCH_MISPREDICT_PENALTY(mispredict_penalty), DISPATCH_LATENCY(dispatch_latency),
        SCHEDULING_LATENCY(schedule_latency), EXEC_LATENCY(execute_latency), ITLB_bus(cpu, itlb), DTLB_bus(cpu, dtlb), L1I_bus(cpu, l1i), L1D_bus(cpu, l1d),
        bpred_type(bpred_type), btb_type(btb_type)
  {
  }
};

#endif<|MERGE_RESOLUTION|>--- conflicted
+++ resolved
@@ -75,19 +75,10 @@
   uint64_t instrs_to_fetch_this_cycle = 0;
   uint64_t num_retired = 0;
 
-<<<<<<< HEAD
-=======
   using stats_type = branch_stats;
 
   std::vector<stats_type> roi_stats, sim_stats;
 
-  struct dib_entry_t {
-    bool valid = false;
-    unsigned lru = 999999;
-    uint64_t address = 0;
-  };
-
->>>>>>> ff77e8ca
   // instruction buffer
   champsim::simple_lru_table<bool> DIB; //<bool> used here as placeholder. Data is not actually used.
 
