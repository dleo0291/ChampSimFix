--- conflicted
+++ resolved
@@ -100,14 +100,10 @@
   uint64_t total_branch_types[8] = {};
   uint64_t branch_type_misses[8] = {};
 
-<<<<<<< HEAD
-  CacheBus L1I_bus, L1D_bus;
-=======
   const std::size_t IN_QUEUE_SIZE = 2 * FETCH_WIDTH;
   std::deque<ooo_model_instr> input_queue;
 
-  CacheBus ITLB_bus, DTLB_bus, L1I_bus, L1D_bus;
->>>>>>> 8762af49
+  CacheBus L1I_bus, L1D_bus;
 
   void operate() override;
 
@@ -140,14 +136,6 @@
   void do_finish_store(LSQ_ENTRY& sq_entry);
   bool do_complete_store(const LSQ_ENTRY& sq_entry);
   bool execute_load(const LSQ_ENTRY& lq_entry);
-<<<<<<< HEAD
-  void complete_inflight_instruction();
-  void handle_memory_return();
-  void retire_rob();
-=======
-  bool do_translate_store(const LSQ_ENTRY& sq_entry);
-  bool do_translate_load(const LSQ_ENTRY& lq_entry);
->>>>>>> 8762af49
 
   void print_deadlock() override;
 
