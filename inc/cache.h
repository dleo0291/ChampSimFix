--- conflicted
+++ resolved
@@ -1,23 +1,16 @@
 #ifndef CACHE_H
 #define CACHE_H
 
-<<<<<<< HEAD
+#include <bitset>
 #include <cassert>
-=======
-#include <bitset>
 #include <deque>
->>>>>>> fb7b115a
 #include <functional>
 #include <list>
 #include <string>
 #include <vector>
 
-<<<<<<< HEAD
 #include "champsim.h"
-=======
 #include "champsim_constants.h"
-#include "delay_queue.hpp"
->>>>>>> fb7b115a
 #include "memory_class.h"
 #include "operable.h"
 
@@ -49,18 +42,6 @@
   uint64_t WQ_FULL = 0;
   uint64_t WQ_TO_CACHE = 0;
   uint64_t WQ_FORWARD = 0;
-};
-
-// CACHE BLOCK
-class BLOCK
-{
-public:
-  bool valid = false, prefetch = false, dirty = false;
-
-  uint64_t address = 0, v_address = 0, tag = 0, data = 0, ip = 0, cpu = 0, instr_id = 0;
-
-  // replacement state
-  uint32_t lru = std::numeric_limits<uint32_t>::max() >> 1;
 };
 
 class CACHE : public champsim::operable, public MemoryRequestConsumer, public MemoryRequestProducer
