
/*
 * This file implements a basic Branch Target Buffer (BTB) structure.
 * It uses a set-associative BTB to predict the targets of non-return branches,
 * and it uses a small Return Address Stack (RAS) to predict the target of
 * returns.
 */

#include <algorithm>
#include <bitset>
#include <deque>
#include <map>

<<<<<<< HEAD
#define BASIC_BTB_SETS 1024
#define BASIC_BTB_WAYS 8
#define BASIC_BTB_INDIRECT_SIZE 4096
#define BASIC_BTB_RAS_SIZE 64
#define BASIC_BTB_CALL_INSTR_SIZE_TRACKERS 1024

#define BRANCH_INFO_INDIRECT 0
#define BRANCH_INFO_RETURN 1
#define BRANCH_INFO_ALWAYS_TAKEN 2
#define BRANCH_INFO_CONDITIONAL 3

struct BASIC_BTB_ENTRY {
  uint64_t ip_tag;
  uint64_t target;
  uint8_t branch_info;
  uint64_t lru;
=======
#include "ooo_cpu.h"
#include "util.h"

constexpr std::size_t BTB_SET = 1024;
constexpr std::size_t BTB_WAY = 8;
constexpr std::size_t BTB_INDIRECT_SIZE = 4096;
constexpr std::size_t RAS_SIZE = 64;
constexpr std::size_t CALL_SIZE_TRACKERS = 1024;

struct btb_entry_t {
  uint64_t ip_tag = 0;
  uint64_t target = 0;
  bool always_taken = false;
  uint64_t last_cycle_used = 0;
>>>>>>> 21c79a03
};

std::map<O3_CPU*, std::array<btb_entry_t, BTB_SET * BTB_WAY>> BTB;
std::map<O3_CPU*, std::array<uint64_t, BTB_INDIRECT_SIZE>> INDIRECT_BTB;
std::map<O3_CPU*, std::bitset<lg2(BTB_INDIRECT_SIZE)>> CONDITIONAL_HISTORY;
std::map<O3_CPU*, std::deque<uint64_t>> RAS;
/*
 * The following structure identifies the size of call instructions so we can
 * find the target for a call's return, since calls may have different sizes.
 */
std::map<O3_CPU*, std::array<uint64_t, CALL_SIZE_TRACKERS>> CALL_SIZE;

void O3_CPU::initialize_btb()
{
  std::cout << "Basic BTB sets: " << BTB_SET << " ways: " << BTB_WAY << " indirect buffer size: " << std::size(INDIRECT_BTB[this]) << " RAS size: " << RAS_SIZE
            << std::endl;

  std::fill(std::begin(BTB[this]), std::end(BTB[this]), btb_entry_t{});
  std::fill(std::begin(INDIRECT_BTB[this]), std::end(INDIRECT_BTB[this]), 0);
  std::fill(std::begin(CALL_SIZE[this]), std::end(CALL_SIZE[this]), 4);
  CONDITIONAL_HISTORY[this] = 0;
}

std::pair<uint64_t, uint8_t> O3_CPU::btb_prediction(uint64_t ip, uint8_t branch_type)
{
  // add something to the RAS
  if (branch_type == BRANCH_DIRECT_CALL || branch_type == BRANCH_INDIRECT_CALL) {
    RAS[this].push_back(ip);
    if (std::size(RAS[this]) > RAS_SIZE)
      RAS[this].pop_front();
  }

  if (branch_type == BRANCH_RETURN) {
    if (std::empty(RAS[this]))
      return {0, true};

    // peek at the top of the RAS and adjust for the size of the call instr
    auto target = RAS[this].back();
    auto size = CALL_SIZE[this][target % std::size(CALL_SIZE[this])];

    return {target + size, true};
  }

  if ((branch_type == BRANCH_INDIRECT) || (branch_type == BRANCH_INDIRECT_CALL)) {
    auto hash = (ip >> 2) ^ CONDITIONAL_HISTORY[this].to_ullong();
    return {INDIRECT_BTB[this][hash % std::size(INDIRECT_BTB[this])], true};
  }

  // use BTB for all other branches + direct calls
  auto set_idx = (ip >> 2) % BTB_SET;
  auto set_begin = std::next(std::begin(BTB[this]), set_idx * BTB_WAY);
  auto set_end = std::next(set_begin, BTB_WAY);
  auto btb_entry = std::find_if(set_begin, set_end, [ip](auto x) { return x.ip_tag == ip; });

  // no prediction for this IP
  if (btb_entry == set_end)
    return {0, true};

  btb_entry->last_cycle_used = current_cycle;

  return {btb_entry->target, btb_entry->always_taken};
}

void O3_CPU::update_btb(uint64_t ip, uint64_t branch_target, uint8_t taken, uint8_t branch_type)
{
<<<<<<< HEAD
  std::cout << "Basic BTB sets: " << BASIC_BTB_SETS << " ways: " << BASIC_BTB_WAYS << " indirect buffer size: " << BASIC_BTB_INDIRECT_SIZE
            << " RAS size: " << BASIC_BTB_RAS_SIZE << std::endl;

  for (uint32_t i = 0; i < BASIC_BTB_SETS; i++) {
    for (uint32_t j = 0; j < BASIC_BTB_WAYS; j++) {
      basic_btb[cpu][i][j].ip_tag = 0;
      basic_btb[cpu][i][j].target = 0;
      basic_btb[cpu][i][j].branch_info = BRANCH_INFO_ALWAYS_TAKEN;
      basic_btb[cpu][i][j].lru = 0;
    }
  }
  basic_btb_lru_counter[cpu] = 0;

  for (uint32_t i = 0; i < BASIC_BTB_INDIRECT_SIZE; i++) {
    basic_btb_indirect[cpu][i] = 0;
  }
  basic_btb_conditional_history[cpu] = 0;

  for (uint32_t i = 0; i < BASIC_BTB_RAS_SIZE; i++) {
    basic_btb_ras[cpu][i] = 0;
  }
  basic_btb_ras_index[cpu] = 0;
  for (uint32_t i = 0; i < BASIC_BTB_CALL_INSTR_SIZE_TRACKERS; i++) {
    basic_btb_call_instr_sizes[cpu][i] = 4;
=======
  // updates for indirect branches
  if ((branch_type == BRANCH_INDIRECT) || (branch_type == BRANCH_INDIRECT_CALL)) {
    auto hash = (ip >> 2) ^ CONDITIONAL_HISTORY[this].to_ullong();
    INDIRECT_BTB[this][hash % std::size(INDIRECT_BTB[this])] = branch_target;
>>>>>>> 21c79a03
  }

<<<<<<< HEAD
std::pair<uint64_t, uint8_t> O3_CPU::btb_prediction(uint64_t ip)
{
  auto btb_entry = basic_btb_find_entry(cpu, ip);

  if (btb_entry == NULL) {
    // no prediction for this IP
    return std::make_pair(0, false);
  }

  basic_btb_update_lru(cpu, btb_entry);

  if (btb_entry->branch_info == BRANCH_INFO_INDIRECT) {
    return std::make_pair(basic_btb_indirect[cpu][basic_btb_indirect_hash(cpu, ip)], true);
  } else if (btb_entry->branch_info == BRANCH_INFO_RETURN) {
    // peek at the top of the RAS
    // and adjust for the size of the call instr
    uint64_t target = peek_basic_btb_ras(cpu);
    if (target) target += basic_btb_get_call_size(cpu, target);
    return std::make_pair(target, true);
  } else {
    return std::make_pair(btb_entry->target, btb_entry->branch_info != BRANCH_INFO_CONDITIONAL);
  }
}

void O3_CPU::update_btb(uint64_t ip, uint64_t branch_target, uint8_t taken, uint8_t branch_type)
{
  if ((branch_type == BRANCH_DIRECT_CALL) || (branch_type == BRANCH_INDIRECT_CALL)) {
    // add something to the RAS
    push_basic_btb_ras(cpu, ip);
  }
  // updates for indirect branches
  if ((branch_type == BRANCH_INDIRECT) || (branch_type == BRANCH_INDIRECT_CALL)) {
    basic_btb_indirect[cpu][basic_btb_indirect_hash(cpu, ip)] = branch_target;
  }
  if (branch_type == BRANCH_CONDITIONAL) {
    basic_btb_conditional_history[cpu] <<= 1;
    if (taken) {
      basic_btb_conditional_history[cpu] |= 1;
    }
  }
  if (branch_type == BRANCH_RETURN) {
    // recalibrate call-return offset
    // if our return prediction got us into the right ball park, but not the
    // exactly correct byte target, then adjust our call instr size tracker
    uint64_t call_ip = pop_basic_btb_ras(cpu);
    uint64_t estimated_call_instr_size = basic_btb_abs_addr_dist(call_ip, branch_target);
    if (estimated_call_instr_size <= 10) {
      basic_btb_call_instr_sizes[cpu][basic_btb_call_size_tracker_hash(call_ip)] = estimated_call_instr_size;
    }
  }

  // Update BTB
  auto btb_entry = basic_btb_find_entry(cpu, ip);

  if (btb_entry == NULL) {
    if ((branch_target == 0) || !taken) {
      return;
    }
    // no prediction for this entry so far, so allocate one
    uint64_t set = basic_btb_set_index(ip);
    btb_entry = basic_btb_get_lru_entry(cpu, set);
    btb_entry->ip_tag = ip;
    btb_entry->branch_info = BRANCH_INFO_ALWAYS_TAKEN;
    basic_btb_update_lru(cpu, btb_entry);
  }
  // update btb entry
  btb_entry->target = branch_target;
  if ((branch_type == BRANCH_INDIRECT) || (branch_type == BRANCH_INDIRECT_CALL)) {
    btb_entry->branch_info = BRANCH_INFO_INDIRECT;
  } else if (branch_type == BRANCH_RETURN) {
    btb_entry->branch_info = BRANCH_INFO_RETURN;
  } else if (!taken) {
    btb_entry->branch_info = BRANCH_INFO_CONDITIONAL;
=======
  if (branch_type == BRANCH_CONDITIONAL) {
    CONDITIONAL_HISTORY[this] <<= 1;
    CONDITIONAL_HISTORY[this].set(0, taken);
  }

  if (branch_type == BRANCH_RETURN && !std::empty(RAS[this])) {
    // recalibrate call-return offset if our return prediction got us close, but not exact
    auto call_ip = RAS[this].back();
    RAS[this].pop_back();

    auto estimated_call_instr_size = (call_ip > branch_target) ? call_ip - branch_target : branch_target - call_ip;
    if (estimated_call_instr_size <= 10) {
      CALL_SIZE[this][call_ip % std::size(CALL_SIZE[this])] = estimated_call_instr_size;
    }
  }

  if (branch_type != BRANCH_INDIRECT && branch_type != BRANCH_INDIRECT_CALL) {
    auto set_idx = (ip >> 2) % BTB_SET;
    auto set_begin = std::next(std::begin(BTB[this]), set_idx * BTB_WAY);
    auto set_end = std::next(set_begin, BTB_WAY);
    auto btb_entry = std::find_if(set_begin, set_end, [ip](auto x) { return x.ip_tag == ip; });

    // no prediction for this entry so far, so allocate one
    if (btb_entry == set_end && (branch_target != 0) && taken) {
      btb_entry = std::min_element(set_begin, set_end, [](auto x, auto y) { return x.last_cycle_used < y.last_cycle_used; });
      btb_entry->always_taken = true;
    }

    *btb_entry = {ip, branch_target, btb_entry->always_taken && taken, current_cycle};
>>>>>>> 21c79a03
  }
}<|MERGE_RESOLUTION|>--- conflicted
+++ resolved
@@ -11,13 +11,6 @@
 #include <deque>
 #include <map>
 
-<<<<<<< HEAD
-#define BASIC_BTB_SETS 1024
-#define BASIC_BTB_WAYS 8
-#define BASIC_BTB_INDIRECT_SIZE 4096
-#define BASIC_BTB_RAS_SIZE 64
-#define BASIC_BTB_CALL_INSTR_SIZE_TRACKERS 1024
-
 #define BRANCH_INFO_INDIRECT 0
 #define BRANCH_INFO_RETURN 1
 #define BRANCH_INFO_ALWAYS_TAKEN 2
@@ -28,9 +21,7 @@
   uint64_t target;
   uint8_t branch_info;
   uint64_t lru;
-=======
-#include "ooo_cpu.h"
-#include "util.h"
+};
 
 constexpr std::size_t BTB_SET = 1024;
 constexpr std::size_t BTB_WAY = 8;
@@ -41,9 +32,8 @@
 struct btb_entry_t {
   uint64_t ip_tag = 0;
   uint64_t target = 0;
-  bool always_taken = false;
+  uint8_t branch_info = BRANCH_INFO_ALWAYS_TAKEN;
   uint64_t last_cycle_used = 0;
->>>>>>> 21c79a03
 };
 
 std::map<O3_CPU*, std::array<btb_entry_t, BTB_SET * BTB_WAY>> BTB;
@@ -67,16 +57,19 @@
   CONDITIONAL_HISTORY[this] = 0;
 }
 
-std::pair<uint64_t, uint8_t> O3_CPU::btb_prediction(uint64_t ip, uint8_t branch_type)
+std::pair<uint64_t, uint8_t> O3_CPU::btb_prediction(uint64_t ip)
 {
-  // add something to the RAS
-  if (branch_type == BRANCH_DIRECT_CALL || branch_type == BRANCH_INDIRECT_CALL) {
-    RAS[this].push_back(ip);
-    if (std::size(RAS[this]) > RAS_SIZE)
-      RAS[this].pop_front();
-  }
+  // use BTB for all other branches + direct calls
+  auto set_idx = (ip >> 2) % BTB_SET;
+  auto set_begin = std::next(std::begin(BTB[this]), set_idx * BTB_WAY);
+  auto set_end = std::next(set_begin, BTB_WAY);
+  auto btb_entry = std::find_if(set_begin, set_end, [ip](auto x) { return x.ip_tag == ip; });
 
-  if (branch_type == BRANCH_RETURN) {
+  // no prediction for this IP
+  if (btb_entry == set_end)
+    return {0, true};
+
+  if (btb_entry->branch_type == BRANCH_RETURN) {
     if (std::empty(RAS[this]))
       return {0, true};
 
@@ -87,20 +80,10 @@
     return {target + size, true};
   }
 
-  if ((branch_type == BRANCH_INDIRECT) || (branch_type == BRANCH_INDIRECT_CALL)) {
+  if ((btb_entry->branch_type == BRANCH_INDIRECT) || (btb_entry->branch_type == BRANCH_INDIRECT_CALL)) {
     auto hash = (ip >> 2) ^ CONDITIONAL_HISTORY[this].to_ullong();
     return {INDIRECT_BTB[this][hash % std::size(INDIRECT_BTB[this])], true};
   }
-
-  // use BTB for all other branches + direct calls
-  auto set_idx = (ip >> 2) % BTB_SET;
-  auto set_begin = std::next(std::begin(BTB[this]), set_idx * BTB_WAY);
-  auto set_end = std::next(set_begin, BTB_WAY);
-  auto btb_entry = std::find_if(set_begin, set_end, [ip](auto x) { return x.ip_tag == ip; });
-
-  // no prediction for this IP
-  if (btb_entry == set_end)
-    return {0, true};
 
   btb_entry->last_cycle_used = current_cycle;
 
@@ -109,114 +92,19 @@
 
 void O3_CPU::update_btb(uint64_t ip, uint64_t branch_target, uint8_t taken, uint8_t branch_type)
 {
-<<<<<<< HEAD
-  std::cout << "Basic BTB sets: " << BASIC_BTB_SETS << " ways: " << BASIC_BTB_WAYS << " indirect buffer size: " << BASIC_BTB_INDIRECT_SIZE
-            << " RAS size: " << BASIC_BTB_RAS_SIZE << std::endl;
+  // add something to the RAS
+  if (btb_entry->branch_type == BRANCH_DIRECT_CALL || btb_entry->branch_type == BRANCH_INDIRECT_CALL) {
+    RAS[this].push_back(ip);
+    if (std::size(RAS[this]) > RAS_SIZE)
+      RAS[this].pop_front();
+  }
 
-  for (uint32_t i = 0; i < BASIC_BTB_SETS; i++) {
-    for (uint32_t j = 0; j < BASIC_BTB_WAYS; j++) {
-      basic_btb[cpu][i][j].ip_tag = 0;
-      basic_btb[cpu][i][j].target = 0;
-      basic_btb[cpu][i][j].branch_info = BRANCH_INFO_ALWAYS_TAKEN;
-      basic_btb[cpu][i][j].lru = 0;
-    }
-  }
-  basic_btb_lru_counter[cpu] = 0;
-
-  for (uint32_t i = 0; i < BASIC_BTB_INDIRECT_SIZE; i++) {
-    basic_btb_indirect[cpu][i] = 0;
-  }
-  basic_btb_conditional_history[cpu] = 0;
-
-  for (uint32_t i = 0; i < BASIC_BTB_RAS_SIZE; i++) {
-    basic_btb_ras[cpu][i] = 0;
-  }
-  basic_btb_ras_index[cpu] = 0;
-  for (uint32_t i = 0; i < BASIC_BTB_CALL_INSTR_SIZE_TRACKERS; i++) {
-    basic_btb_call_instr_sizes[cpu][i] = 4;
-=======
   // updates for indirect branches
   if ((branch_type == BRANCH_INDIRECT) || (branch_type == BRANCH_INDIRECT_CALL)) {
     auto hash = (ip >> 2) ^ CONDITIONAL_HISTORY[this].to_ullong();
     INDIRECT_BTB[this][hash % std::size(INDIRECT_BTB[this])] = branch_target;
->>>>>>> 21c79a03
   }
 
-<<<<<<< HEAD
-std::pair<uint64_t, uint8_t> O3_CPU::btb_prediction(uint64_t ip)
-{
-  auto btb_entry = basic_btb_find_entry(cpu, ip);
-
-  if (btb_entry == NULL) {
-    // no prediction for this IP
-    return std::make_pair(0, false);
-  }
-
-  basic_btb_update_lru(cpu, btb_entry);
-
-  if (btb_entry->branch_info == BRANCH_INFO_INDIRECT) {
-    return std::make_pair(basic_btb_indirect[cpu][basic_btb_indirect_hash(cpu, ip)], true);
-  } else if (btb_entry->branch_info == BRANCH_INFO_RETURN) {
-    // peek at the top of the RAS
-    // and adjust for the size of the call instr
-    uint64_t target = peek_basic_btb_ras(cpu);
-    if (target) target += basic_btb_get_call_size(cpu, target);
-    return std::make_pair(target, true);
-  } else {
-    return std::make_pair(btb_entry->target, btb_entry->branch_info != BRANCH_INFO_CONDITIONAL);
-  }
-}
-
-void O3_CPU::update_btb(uint64_t ip, uint64_t branch_target, uint8_t taken, uint8_t branch_type)
-{
-  if ((branch_type == BRANCH_DIRECT_CALL) || (branch_type == BRANCH_INDIRECT_CALL)) {
-    // add something to the RAS
-    push_basic_btb_ras(cpu, ip);
-  }
-  // updates for indirect branches
-  if ((branch_type == BRANCH_INDIRECT) || (branch_type == BRANCH_INDIRECT_CALL)) {
-    basic_btb_indirect[cpu][basic_btb_indirect_hash(cpu, ip)] = branch_target;
-  }
-  if (branch_type == BRANCH_CONDITIONAL) {
-    basic_btb_conditional_history[cpu] <<= 1;
-    if (taken) {
-      basic_btb_conditional_history[cpu] |= 1;
-    }
-  }
-  if (branch_type == BRANCH_RETURN) {
-    // recalibrate call-return offset
-    // if our return prediction got us into the right ball park, but not the
-    // exactly correct byte target, then adjust our call instr size tracker
-    uint64_t call_ip = pop_basic_btb_ras(cpu);
-    uint64_t estimated_call_instr_size = basic_btb_abs_addr_dist(call_ip, branch_target);
-    if (estimated_call_instr_size <= 10) {
-      basic_btb_call_instr_sizes[cpu][basic_btb_call_size_tracker_hash(call_ip)] = estimated_call_instr_size;
-    }
-  }
-
-  // Update BTB
-  auto btb_entry = basic_btb_find_entry(cpu, ip);
-
-  if (btb_entry == NULL) {
-    if ((branch_target == 0) || !taken) {
-      return;
-    }
-    // no prediction for this entry so far, so allocate one
-    uint64_t set = basic_btb_set_index(ip);
-    btb_entry = basic_btb_get_lru_entry(cpu, set);
-    btb_entry->ip_tag = ip;
-    btb_entry->branch_info = BRANCH_INFO_ALWAYS_TAKEN;
-    basic_btb_update_lru(cpu, btb_entry);
-  }
-  // update btb entry
-  btb_entry->target = branch_target;
-  if ((branch_type == BRANCH_INDIRECT) || (branch_type == BRANCH_INDIRECT_CALL)) {
-    btb_entry->branch_info = BRANCH_INFO_INDIRECT;
-  } else if (branch_type == BRANCH_RETURN) {
-    btb_entry->branch_info = BRANCH_INFO_RETURN;
-  } else if (!taken) {
-    btb_entry->branch_info = BRANCH_INFO_CONDITIONAL;
-=======
   if (branch_type == BRANCH_CONDITIONAL) {
     CONDITIONAL_HISTORY[this] <<= 1;
     CONDITIONAL_HISTORY[this].set(0, taken);
@@ -242,10 +130,18 @@
     // no prediction for this entry so far, so allocate one
     if (btb_entry == set_end && (branch_target != 0) && taken) {
       btb_entry = std::min_element(set_begin, set_end, [](auto x, auto y) { return x.last_cycle_used < y.last_cycle_used; });
-      btb_entry->always_taken = true;
+      *btb_entry = {};
     }
 
-    *btb_entry = {ip, branch_target, btb_entry->always_taken && taken, current_cycle};
->>>>>>> 21c79a03
+  // update btb entry
+  btb_entry->ip_tag = ip;
+  btb_entry->target = branch_target;
+  if ((branch_type == BRANCH_INDIRECT) || (branch_type == BRANCH_INDIRECT_CALL)) {
+    btb_entry->branch_info = BRANCH_INFO_INDIRECT;
+  } else if (branch_type == BRANCH_RETURN) {
+    btb_entry->branch_info = BRANCH_INFO_RETURN;
+  } else if (!taken) {
+    btb_entry->branch_info = BRANCH_INFO_CONDITIONAL;
   }
+  btb_entry->last_cycle_used = current_cycle;
 }